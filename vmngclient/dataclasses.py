--- conflicted
+++ resolved
@@ -352,7 +352,6 @@
     resource_group: str = field(metadata={FIELD_NAME: "resourceGroup"})
 
 
-<<<<<<< HEAD
 @define
 class Organization(DataclassBase):
     name: str = field(metadata={FIELD_NAME: "org"})
@@ -387,7 +386,8 @@
 class Vbond(DataclassBase):
     vbond_address: str = field(metadata={FIELD_NAME: "domainIp"})
     vbond_port: int = field(metadata={FIELD_NAME: "port"})
-=======
+
+
 @define(frozen=True)
 class TenantAAA(DataclassBase):
     """
@@ -448,5 +448,4 @@
     """
     timeout: int = field(default=3, metadata={FIELD_NAME: "timeout"})
     authentication: str = field(default="PAP", metadata={FIELD_NAME: "authentication"})
-    server: List[TacacsServer] = field(factory=list, metadata={FIELD_NAME: "server"})
->>>>>>> a8ff28ff
+    server: List[TacacsServer] = field(factory=list, metadata={FIELD_NAME: "server"})