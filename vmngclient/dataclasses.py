--- conflicted
+++ resolved
@@ -44,7 +44,6 @@
 
 @define(frozen=True, field_transformer=convert_attributes)
 class AlarmData(DataclassBase):
-
     component: Optional[str] = field(default=None)
     active: Optional[bool] = field(default=None)
     severity: Optional[Severity] = field(converter=Severity, default=None)
@@ -479,7 +478,6 @@
 
 
 @define
-<<<<<<< HEAD
 class FeatureTemplatesTypes(DataclassBase):
     parent: str
     default: str
@@ -491,11 +489,12 @@
     read_permission: str
     helper_type: List[str] = field(factory=list, metadata={FIELD_NAME: "helperType"})
     device_models: List[dict] = field(factory=list, metadata={FIELD_NAME: "deviceModels"})
-=======
+
+
+@define
 class ResourcePoolData(DataclassBase):
     """Endpoint: /resourcepool/resource/vpn"""
 
     tenant_id: str = field(metadata={FIELD_NAME: "tenantId"})
     tenant_vpn: int = field(metadata={FIELD_NAME: "tenantVpn"})
-    device_vpn: Optional[int] = field(default=None, metadata={FIELD_NAME: "deviceVpn"})
->>>>>>> 13e8de98
+    device_vpn: Optional[int] = field(default=None, metadata={FIELD_NAME: "deviceVpn"})