--- conflicted
+++ resolved
@@ -1,9 +1,6 @@
 import unittest
-<<<<<<< HEAD
 from unittest.mock import patch
-=======
 from typing import Optional
->>>>>>> 28ce4558
 
 from parameterized import parameterized  # type: ignore
 
@@ -34,7 +31,6 @@
         session = vManageSession(self.url, self.username, self.password, port=port)
 
         # Assert
-<<<<<<< HEAD
         self.assertEqual(str(session), "admin@https://1.1.1.1:111")
 
     def test_session_repr(self):
@@ -80,8 +76,6 @@
         session_2 = Session("not.domain.com", "different_user", "$password", port=111)
         # Assert
         self.assertNotEqual(session_1, session_2)
-=======
-        self.assertEqual(session.base_url, base_url)
 
     @parameterized.expand(
         [
@@ -100,5 +94,4 @@
 
 
 if __name__ == '__main__':
-    unittest.main()
->>>>>>> 28ce4558
+    unittest.main()