import io
import json
import unittest
from typing import Dict, List, Optional, Union
from unittest.mock import MagicMock

from attr import define  # type: ignore
from packaging.version import Version  # type: ignore
from parameterized import parameterized  # type: ignore
from pydantic import BaseModel

from vmngclient.dataclasses import DataclassBase  # type: ignore
from vmngclient.endpoints import (
    BASE_PATH,
    JSON,
    APIEndpoints,
    CustomPayloadType,
    PreparedPayload,
    TypeSpecifier,
    delete,
    get,
)
from vmngclient.endpoints import logger as endpoints_logger
from vmngclient.endpoints import post, put, request, versions, view
from vmngclient.exceptions import APIEndpointError, APIRequestPayloadTypeError, APIVersionError, APIViewError
from vmngclient.typed_list import DataSequence
from vmngclient.utils.creation_tools import create_dataclass
from vmngclient.utils.session_type import ProviderAsTenantView, ProviderView, TenantView


@define
class AttrsModelExample(DataclassBase):
    id: str
    size: int
    capacity: float
    active: bool


class BaseModelExample(BaseModel):
    id: str
    size: int
    capacity: float
    active: bool


class ParamsExample(BaseModel):
    name: str
    color: str


class CustomTypeExample(CustomPayloadType):
    buff = io.BytesIO(b"\xF1CustomDataFileContent\x01")

    def __init__(self):
        self.payload = PreparedPayload(
            data=b"\xFFCustomData\x00",
            headers={"content-type": "application/custom"},
            files={"file": ("custom-data.bin", self.buff)},
        )

    def prepared(self) -> PreparedPayload:
        return self.payload


class TestAPIEndpoints(unittest.TestCase):
    def setUp(self):
        self.base_path = BASE_PATH
        self.session_mock = MagicMock()
        self.session_mock.request = MagicMock(return_value=MagicMock())
        self.session_mock.api_version = None
        self.session_mock.session_type = None
        self.endpoints = APIEndpoints(self.session_mock)
        self.dict_payload = {
            "id": "XYZ-189",
            "size": 100,
            "capacity": 1.7,
            "active": True,
        }
        self.json_payload = json.dumps(self.dict_payload)
        self.attrs_payload = create_dataclass(AttrsModelExample, self.dict_payload)
        self.basemodel_payload = BaseModelExample.parse_obj(self.dict_payload)
        self.custom_payload = CustomTypeExample()
        self.list_dict_payload = [self.dict_payload] * 2
        self.list_attrs_payload = [self.attrs_payload] * 2
        self.dict_params = {
            "name": "purple",
            "color": "haze",
        }
        self.basemodel_params = ParamsExample.parse_obj(self.dict_params)
        self.attrs_sequence_payload = DataSequence(AttrsModelExample, self.list_attrs_payload)
        self.basemodel_sequence_payload = [self.basemodel_payload] * 2

    @parameterized.expand(
        [
            ("<2.0", "1.9.9"),
            (">=1.9, !=3.0", "3.1"),
            (">0.9, <=1.3", "1.3"),
        ]
    )
    def test_versions_decorator_passes(self, supported_versions, current_version):
        class ExampleAPI(APIEndpoints):
            @versions(supported_versions=supported_versions, raises=True)
            def versions_decorated_method(self):
                pass

        self.session_mock.api_version = Version(current_version)
        api = ExampleAPI(self.session_mock)
        api.versions_decorated_method()

    @parameterized.expand(
        [
            ("<2.0", "2.0"),
            ("<=1.9, !=3.0", "3.0"),
            (">0.9, <1.3", "1.3"),
        ]
    )
    def test_versions_decorator_raises(self, supported_versions, current_version):
        class ExampleAPI(APIEndpoints):
            @versions(supported_versions=supported_versions, raises=True)
            def versions_decorated_method(self):
                pass

        self.session_mock.api_version = Version(current_version)
        api = ExampleAPI(self.session_mock)
        with self.assertRaises(APIVersionError):
            api.versions_decorated_method()

    def test_version_decorator_logs_warning(self):
        supported_versions = "<1.6"
        current_version = "1.7"

        class ExampleAPI(APIEndpoints):
            @versions(supported_versions=supported_versions, raises=False)
            def versions_decorated_method(self):
                pass

        self.session_mock.api_version = Version(current_version)
        api = ExampleAPI(self.session_mock)
        with self.assertLogs(endpoints_logger, level="WARNING") as log:
            api.versions_decorated_method()
            assert supported_versions in log.output[0]
            assert current_version in log.output[0]

    @parameterized.expand(
        [
            ({ProviderView}, ProviderView),
            ({TenantView, ProviderAsTenantView}, TenantView),
            ({ProviderAsTenantView}, ProviderAsTenantView),
        ]
    )
    def test_view_decorator_passes(self, allowed_sessions, current_session):
        class ExampleAPI(APIEndpoints):
            @view(allowed_session_types=allowed_sessions, raises=True)
            def versions_decorated_method(self):
                pass

        self.session_mock.session_type = current_session
        api = ExampleAPI(self.session_mock)
        api.versions_decorated_method()

    @parameterized.expand(
        [
            ({ProviderView}, ProviderAsTenantView),
            ({TenantView, ProviderAsTenantView}, ProviderView),
            ({ProviderAsTenantView}, TenantView),
        ]
    )
    def test_view_decorator_raises(self, allowed_sessions, current_session):
        class ExampleAPI(APIEndpoints):
            @view(allowed_session_types=allowed_sessions, raises=True)
            def versions_decorated_method(self):
                pass

        self.session_mock.session_type = current_session
        api = ExampleAPI(self.session_mock)
        with self.assertRaises(APIViewError):
            api.versions_decorated_method()

    def test_view_decorator_logs_warinig(self):
        allowed_sessions = {ProviderAsTenantView, TenantView}
        current_session = ProviderView

        class ExampleAPI(APIEndpoints):
            @view(allowed_session_types=allowed_sessions)
            def versions_decorated_method(self):
                pass

        self.session_mock.session_type = current_session
        api = ExampleAPI(self.session_mock)
        with self.assertLogs(endpoints_logger, level="WARNING") as log:
            api.versions_decorated_method()
            for allowed in allowed_sessions:
                assert str(allowed) in log.output[0]
            assert str(current_session) in log.output[0]

    def test_attrs_payload(self):
        self.endpoints._request("GET", f"/{__name__}", payload=self.attrs_payload)
        _, kwargs = self.session_mock.request.call_args
        assert json.loads(kwargs.get("data")) == self.dict_payload

    def test_basemodel_payload(self):
        self.endpoints._request("GET", f"/{__name__}", payload=self.basemodel_payload)
        _, kwargs = self.session_mock.request.call_args
        assert json.loads(kwargs.get("data")) == self.dict_payload

    def test_attrs_sequence_payload(self):
        self.endpoints._request("GET", f"/{__name__}", payload=self.attrs_sequence_payload)
        _, kwargs = self.session_mock.request.call_args
        assert json.loads(kwargs.get("data")) == self.list_dict_payload

    def test_basemodel_sequence_payload(self):
        self.endpoints._request("GET", f"/{__name__}", payload=self.basemodel_sequence_payload)
        _, kwargs = self.session_mock.request.call_args
        assert json.loads(kwargs.get("data")) == self.list_dict_payload

    def test_custom_payload(self):
        self.endpoints._request("POST", f"/{__name__}", payload=self.custom_payload)
        _, kwargs = self.session_mock.request.call_args
        prepared = self.custom_payload.prepared()
        assert kwargs.get("data") == prepared.data
        assert kwargs.get("headers") == prepared.headers
        assert kwargs.get("files")["file"][0] == prepared.files["file"][0]
        assert kwargs.get("files")["file"][1].read() == prepared.files["file"][1].read()

    def test_dict_payload(self):
        self.endpoints._request("POST", f"/{__name__}", payload=self.dict_payload)
        _, kwargs = self.session_mock.request.call_args
        assert kwargs.get("data") == self.json_payload

    @parameterized.expand(
        [
            ("JStr", str),
            (1, int),
            (3.33, float),
            (True, bool),
            ({"a": {"b": [1.6]}}, dict),
            ([1, 2, {"a": {"b": [1.6]}}], list),
        ]
    )
    def test_forced_json_payload(self, payload, _):
        self.endpoints._request("POST", f"/{__name__}", payload=payload, force_json_payload=True)
        _, kwargs = self.session_mock.request.call_args
        assert kwargs.get("data") == json.dumps(payload)

    def test_str_payload(self):
        str_payload = "This is string payload!"
        self.endpoints._request("POST", f"/{__name__}", payload=str_payload)
        _, kwargs = self.session_mock.request.call_args
        assert kwargs.get("data") == str_payload

    def test_bytes_payload(self):
        bytes_payload = b"\xEFtest\x00"
        self.endpoints._request("POST", f"/{__name__}", payload=bytes_payload)
        _, kwargs = self.session_mock.request.call_args
        assert kwargs.get("data") == bytes_payload

    def test_unexpected_payload(self):
        with self.assertRaises(APIRequestPayloadTypeError):
            self.endpoints._request("GET", f"/{__name__}", payload={1, 2, 3})

    def test_dict_params(self):
        self.endpoints._request("POST", f"/{__name__}", params=self.dict_params)
        _, kwargs = self.session_mock.request.call_args
        assert kwargs.get("params") == self.dict_params

    def test_basemodel_params(self):
        self.endpoints._request("POST", f"/{__name__}", params=self.basemodel_params)
        _, kwargs = self.session_mock.request.call_args
        assert kwargs.get("params") == self.dict_params

    def test_request_decorator_forbidden_url_field_name(self):
        with self.assertRaises(APIEndpointError):

            class TestAPI(APIEndpoints):
                @request("GET", "/v1/data/{payload}")
                def get_data(self, payload: str) -> None:  # type: ignore [empty-body]
                    ...

    def test_request_decorator_unsupported_return_type(self):
        with self.assertRaises(APIEndpointError):

            class TestAPI(APIEndpoints):
                @request("GET", "/v1/data/")
                def get_data(self) -> DataSequence:  # type: ignore [empty-body]
                    ...

    def test_request_decorator_unsupported_datasequence_return_type(self):
        with self.assertRaises(APIEndpointError):

            class TestAPI(APIEndpoints):
                @request("GET", "/v1/data/")
                def get_data(self) -> DataSequence[str]:  # type: ignore [empty-body]
                    ...

    def test_request_decorator_unsupported_composite_return_type(self):
        with self.assertRaises(APIEndpointError):

            class TestAPI(APIEndpoints):
                @request("GET", "/v1/data")
                def get_data(self) -> List[BaseModelExample]:  # type: ignore [empty-body]
                    ...

    def test_request_decorator_unsupported_payload_type(self):
        with self.assertRaises(APIEndpointError):

            class TestAPI(APIEndpoints):
                @request("POST", "/v1/data")
                def get_data(self, payload: DataSequence) -> None:  # type: ignore [empty-body]
                    ...

    def test_request_decorator_unsupported_payload_sequence_type(self):
        with self.assertRaises(APIEndpointError):

            class TestAPI(APIEndpoints):
                @request("POST", "/v1/data")
                def get_data(self, payload: List[str]) -> None:  # type: ignore [empty-body]
                    ...

    def test_request_decorator_unsupported_payload_composite_type(self):
        with self.assertRaises(APIEndpointError):

            class TestAPI(APIEndpoints):
                @request("POST", "/v1/data")
                def get_data(self, payload: Dict[str, BaseModelExample]) -> None:  # type: ignore [empty-body]
                    ...

    @parameterized.expand(
        [
            (BaseModelExample, False, TypeSpecifier(True, None, BaseModelExample, False, False)),
            (List[BaseModelExample], False, TypeSpecifier(True, list, BaseModelExample, False, False)),
            (Optional[BaseModelExample], False, TypeSpecifier(True, None, BaseModelExample, False, True)),
            (Optional[List[BaseModelExample]], False, TypeSpecifier(True, list, BaseModelExample, False, True)),
            (List[Optional[BaseModelExample]], True, None),
            (JSON, False, TypeSpecifier(True, None, None, True, False)),
            (str, False, TypeSpecifier(True, None, str, False, False)),
            (bytes, False, TypeSpecifier(True, None, bytes, False, False)),
            (None, True, None),
        ]
    )
    def test_request_decorator_payload_spec(self, payload_type, raises, expected_payload_spec):
        # Arrange
        class TestAPI(APIEndpoints):
<<<<<<< HEAD
            def get_data(self, payload: payload_type):  # type: ignore [empty-body]
=======
            def get_data(self, payload: payload_type) -> None:  # type: ignore [empty-body]
>>>>>>> df9d934f
                ...

        decorator = request("POST", "/v1/data")
        # Act / Assert
        if raises:
            with self.assertRaises(APIEndpointError):
                decorator(TestAPI.get_data)
        else:
            decorator(TestAPI.get_data)
            assert decorator.payload_spec == expected_payload_spec

    def test_request_decorator_not_annotated_params(self):
        with self.assertRaises(APIEndpointError):

            class TestAPI(APIEndpoints):
                @request("POST", "/v1/data")
                def get_data(self, params) -> None:  # type: ignore [empty-body]
                    ...

    def test_request_decorator_not_supprted_param_type(self):
        with self.assertRaises(APIEndpointError):

            class TestAPI(APIEndpoints):
                @request("POST", "/v1/data")
                def get_data(self, params: List[str]) -> None:  # type: ignore [empty-body]
                    ...

    def test_request_decorator_not_annotated_url_field_arguments(self):
        with self.assertRaises(APIEndpointError):

            class TestAPI(APIEndpoints):
                @request("POST", "/v1/data/{id}")
                def get_data(self, id) -> None:  # type: ignore [empty-body]
                    ...

    def test_request_decorator_bogus_params(self):
        with self.assertRaises(APIEndpointError):

            class TestAPI(APIEndpoints):
                @request("POST", "/v1/data/{id}")
                def get_data(self, id: str, payload: BaseModelExample, bogus: str) -> None:  # type: ignore [empty-body]
                    ...

    def test_request_decorator_accepts_optional_payload(self):
        # Arrange
        class TestAPIOptional(APIEndpoints):
            @request("GET", "/v1/data")
<<<<<<< HEAD
            def get_data1(self, payload: Optional[BaseModelExample]):  # type: ignore [empty-body]
=======
            def get_data1(self, payload: Optional[BaseModelExample]) -> None:  # type: ignore [empty-body]
>>>>>>> df9d934f
                ...

        class TestAPIUnion(APIEndpoints):
            @request("GET", "/v2/data")
<<<<<<< HEAD
            def get_data2(self, payload: Union[None, BaseModelExample]):  # type: ignore [empty-body]
=======
            def get_data2(self, payload: Union[None, BaseModelExample]) -> None:  # type: ignore [empty-body]
>>>>>>> df9d934f
                ...

        class TestAPIOptionalModelSequence(APIEndpoints):
            @request("GET", "/v3/data")
<<<<<<< HEAD
            def get_data3(self, payload: Optional[List[BaseModelExample]]):  # type: ignore [empty-body]
=======
            def get_data3(self, payload: Optional[List[BaseModelExample]]) -> None:  # type: ignore [empty-body]
>>>>>>> df9d934f
                ...

    def test_request_decorator_call_from_unsuitable_base_class(self):
        class TestAPI:
            @request("GET", "/v1/data")
            def get_data(self) -> None:  # type: ignore [empty-body]
                ...

        api = TestAPI()
        with self.assertRaises(APIEndpointError):
            api.get_data()

    def test_request_decorator_call_with_positional_arguments(self):
        # Arrange
        class TestAPI(APIEndpoints):
            @request("GET", "/v1/data/{id}")
            def get_data(self, id: str, payload: BaseModelExample) -> None:  # type: ignore [empty-body]
                ...

        api = TestAPI(self.session_mock)
        # Act
        api.get_data("ID123", self.basemodel_payload)
        # Assert
        self.session_mock.request.assert_called_once_with(
            "GET",
            self.base_path + "/v1/data/ID123",
            data=self.json_payload,
            headers={"content-type": "application/json"},
        )

    def test_request_decorator_call_with_mixed_positional_arguments(self):
        # Arrange
        class TestAPI(APIEndpoints):
            @request("GET", "/v2/{category}/items")
            def get_data(
                self, payload: BaseModelExample, category: str, params: ParamsExample
            ) -> None:  # type: ignore [empty-body]
                ...

        api = TestAPI(self.session_mock)
        # Act
        api.get_data(self.basemodel_payload, "clothes", self.basemodel_params)
        # Assert
        self.session_mock.request.assert_called_once_with(
            "GET",
            self.base_path + "/v2/clothes/items",
            data=self.json_payload,
            headers={"content-type": "application/json"},
            params=self.basemodel_params,
        )

    def test_request_decorator_call_with_keyword_arguments(self):
        # Arrange
        class TestAPI(APIEndpoints):
            @request("GET", "/v2/{category}/items")
            def get_data(
                self, payload: BaseModelExample, category: str, params: ParamsExample
            ) -> None:  # type: ignore [empty-body]
                ...

        api = TestAPI(self.session_mock)
        # Act
        api.get_data(category="clothes", params=self.basemodel_params, payload=self.basemodel_payload)
        # Assert
        self.session_mock.request.assert_called_once_with(
            "GET",
            self.base_path + "/v2/clothes/items",
            data=self.json_payload,
            headers={"content-type": "application/json"},
            params=self.basemodel_params,
        )

    def test_request_decorator_call_with_json_payload(self):
        # Arrange
        class TestAPI(APIEndpoints):
            @request("GET", "/aaa/bbb/ccc")
<<<<<<< HEAD
            def get_data(self, payload: JSON):  # type: ignore [empty-body]
=======
            def get_data(self, payload: JSON) -> None:  # type: ignore [empty-body]
>>>>>>> df9d934f
                ...

        api = TestAPI(self.session_mock)
        json_payload = {"a": {"b": [1.6]}}
        # Act
        api.get_data(payload=json_payload)
        # Assert
        self.session_mock.request.assert_called_once_with(
            "GET",
            self.base_path + "/aaa/bbb/ccc",
            data=json.dumps(json_payload),
            headers={"content-type": "application/json"},
        )

    def test_request_decorator_call_optional_model_payload(self):
        # Arrange
        class TestAPI(APIEndpoints):
            @request("PUT", "/v1/data/{id}")
<<<<<<< HEAD
            def put_data(self, id: str, payload: Optional[BaseModelExample]):  # type: ignore [empty-body]
=======
            def put_data(self, id: str, payload: Optional[BaseModelExample]) -> None:  # type: ignore [empty-body]
>>>>>>> df9d934f
                ...

        api = TestAPI(self.session_mock)
        # Act
        api.put_data("ID123", None)
        # Assert
        self.session_mock.request.assert_called_once_with(
            "PUT",
            self.base_path + "/v1/data/ID123",
        )

    def test_request_decorator_call_and_return_model(self):
        # Arrange
        class TestAPI(APIEndpoints):
            @request("GET", "/v1/items")
            def get_data(self) -> BaseModelExample:  # type: ignore [empty-body]
                ...

        self.session_mock.request.return_value.dataobj = MagicMock(return_value=self.basemodel_payload)
        api = TestAPI(self.session_mock)
        # Act
        retval = api.get_data()
        # Assert
        self.session_mock.request.return_value.dataobj.assert_called_once()
        assert retval == self.basemodel_payload

    def test_request_decorator_call_and_return_model_datasequece(self):
        # Arrange
        class TestAPI(APIEndpoints):
            @request("GET", "/v1/items")
            def get_data(self) -> DataSequence[BaseModelExample]:  # type: ignore [empty-body]
                ...

        self.session_mock.request.return_value.dataseq = MagicMock(return_value=self.basemodel_sequence_payload)
        api = TestAPI(self.session_mock)
        # Act
        retval = api.get_data()
        # Assert
        self.session_mock.request.return_value.dataseq.assert_called_once()
        assert retval == self.basemodel_sequence_payload

    def test_request_decorator_call_and_return_str(self):
        # Arrange
        expected = "This is String!"

        class TestAPI(APIEndpoints):
            @request("GET", "/v1/items")
            def get_data(self) -> str:  # type: ignore [empty-body]
                ...

        self.session_mock.request.return_value.text = expected
        api = TestAPI(self.session_mock)
        # Act
        observed = api.get_data()
        # Assert
        assert observed == expected

    def test_request_decorator_call_and_return_bytes(self):
        # Arrange
        expected = b"\xFFThis is String!"

        class TestAPI(APIEndpoints):
            @request("GET", "/v1/items")
            def get_data(self) -> bytes:  # type: ignore [empty-body]
                ...

        self.session_mock.request.return_value.content = expected
        api = TestAPI(self.session_mock)
        # Act
        observed = api.get_data()
        # Assert
        assert observed == expected

    def test_request_decorator_call_and_return_dict(self):
        # Arrange
        class TestAPI(APIEndpoints):
            @request("GET", "/v1/items")
            def get_data(self) -> dict:  # type: ignore [empty-body]
                ...

        self.session_mock.request.return_value.json = MagicMock(return_value=self.dict_payload)
        api = TestAPI(self.session_mock)
        # Act
        retval = api.get_data()
        # Assert
        self.session_mock.request.return_value.json.assert_called_once()
        assert retval == self.dict_payload

    @parameterized.expand(
        [
            ("JStr", str),
            (1, int),
            (3.33, float),
            (True, bool),
            ({"a": {"b": [1.6]}}, dict),
            ([1, 2, {"a": {"b": [1.6]}}], list),
        ]
    )
    def test_request_decorator_call_and_return_json(self, json, jtype):
        # Arrange
        class TestAPI(APIEndpoints):
            @request("GET", "/v1/items")
            def get_data(self) -> JSON:  # type: ignore [empty-body]
                ...

        self.session_mock.request.return_value.json = MagicMock(return_value=json)
        api = TestAPI(self.session_mock)
        # Act
        retval = api.get_data()
        # Assert
        self.session_mock.request.return_value.json.assert_called_once()
        assert retval == json
        assert type(retval) == jtype

    def test_request_decorator_call_raises_when_payload_has_no_resp_json_key(self):
        # Arrange
        class TestAPI(APIEndpoints):
            @request("GET", "/v1/items", "data")
            def get_data(self) -> JSON:  # type: ignore [empty-body]
                ...

        self.session_mock.request.return_value.json = MagicMock(return_value=[1, 2, 3])
        api = TestAPI(self.session_mock)
        # Act / Assert
        with self.assertRaises(TypeError):
            api.get_data()

    def test_get_decorator(self):
        # Arrange
        class TestAPI(APIEndpoints):
<<<<<<< HEAD
            def method(self):  # type: ignore [empty-body]
=======
            def method(self) -> None:  # type: ignore [empty-body]
>>>>>>> df9d934f
                ...

        decorator = get("/url/data")
        # Act / Assert
        decorator(TestAPI.method)
        decorator.http_method = "GET"

    def test_put_decorator(self):
        # Arrange
        class TestAPI(APIEndpoints):
<<<<<<< HEAD
            def method(self):  # type: ignore [empty-body]
=======
            def method(self) -> None:  # type: ignore [empty-body]
>>>>>>> df9d934f
                ...

        decorator = put("/url/data")
        # Act / Assert
        decorator(TestAPI.method)
        decorator.http_method = "PUT"

    def test_post_decorator(self):
        # Arrange
        class TestAPI(APIEndpoints):
<<<<<<< HEAD
            def method(self):  # type: ignore [empty-body]
=======
            def method(self) -> None:  # type: ignore [empty-body]
>>>>>>> df9d934f
                ...

        decorator = post("/url/data")
        # Act / Assert
        decorator(TestAPI.method)
        decorator.http_method = "POST"

    def test_delete_decorator(self):
        # Arrange
        class TestAPI(APIEndpoints):
<<<<<<< HEAD
            def method(self):  # type: ignore [empty-body]
=======
            def method(self) -> None:  # type: ignore [empty-body]
>>>>>>> df9d934f
                ...

        decorator = delete("/url/data")
        # Act / Assert
        decorator(TestAPI.method)
        decorator.http_method = "DELETE"

    def test_no_mutable_state_when_calling_endpoint(self):
        # Arrange
        class TestAPI(APIEndpoints):
            @request("GET", "/v2/{category}/items")
            def get_data(
                self, payload: BaseModelExample, category: str, params: ParamsExample
            ) -> None:  # type: ignore [empty-body]
                ...

        api = TestAPI(self.session_mock)
        for category in ["clothes", "food"]:
            for dict_payload in [
                {"id": "id1", "size": 100, "capacity": 1.7, "active": True},
                {"id": "id2", "size": 120, "capacity": 1.9, "active": False},
            ]:
                for params in [
                    ParamsExample(name="submarine", color="yellow"),
                    ParamsExample(name="oyster", color="blue"),
                ]:
                    # Act
                    payload = BaseModelExample.parse_obj(dict_payload)
                    api.get_data(category=category, params=params, payload=payload)
                    # Assert
                    self.session_mock.request.assert_called_once_with(
                        "GET",
                        self.base_path + f"/v2/{category}/items",
                        data=json.dumps(dict_payload),
                        headers={"content-type": "application/json"},
                        params=params,
                    )
                    self.session_mock.reset_mock()<|MERGE_RESOLUTION|>--- conflicted
+++ resolved
@@ -340,11 +340,7 @@
     def test_request_decorator_payload_spec(self, payload_type, raises, expected_payload_spec):
         # Arrange
         class TestAPI(APIEndpoints):
-<<<<<<< HEAD
-            def get_data(self, payload: payload_type):  # type: ignore [empty-body]
-=======
             def get_data(self, payload: payload_type) -> None:  # type: ignore [empty-body]
->>>>>>> df9d934f
                 ...
 
         decorator = request("POST", "/v1/data")
@@ -392,29 +388,17 @@
         # Arrange
         class TestAPIOptional(APIEndpoints):
             @request("GET", "/v1/data")
-<<<<<<< HEAD
-            def get_data1(self, payload: Optional[BaseModelExample]):  # type: ignore [empty-body]
-=======
             def get_data1(self, payload: Optional[BaseModelExample]) -> None:  # type: ignore [empty-body]
->>>>>>> df9d934f
                 ...
 
         class TestAPIUnion(APIEndpoints):
             @request("GET", "/v2/data")
-<<<<<<< HEAD
-            def get_data2(self, payload: Union[None, BaseModelExample]):  # type: ignore [empty-body]
-=======
             def get_data2(self, payload: Union[None, BaseModelExample]) -> None:  # type: ignore [empty-body]
->>>>>>> df9d934f
                 ...
 
         class TestAPIOptionalModelSequence(APIEndpoints):
             @request("GET", "/v3/data")
-<<<<<<< HEAD
-            def get_data3(self, payload: Optional[List[BaseModelExample]]):  # type: ignore [empty-body]
-=======
             def get_data3(self, payload: Optional[List[BaseModelExample]]) -> None:  # type: ignore [empty-body]
->>>>>>> df9d934f
                 ...
 
     def test_request_decorator_call_from_unsuitable_base_class(self):
@@ -491,11 +475,7 @@
         # Arrange
         class TestAPI(APIEndpoints):
             @request("GET", "/aaa/bbb/ccc")
-<<<<<<< HEAD
-            def get_data(self, payload: JSON):  # type: ignore [empty-body]
-=======
             def get_data(self, payload: JSON) -> None:  # type: ignore [empty-body]
->>>>>>> df9d934f
                 ...
 
         api = TestAPI(self.session_mock)
@@ -514,11 +494,7 @@
         # Arrange
         class TestAPI(APIEndpoints):
             @request("PUT", "/v1/data/{id}")
-<<<<<<< HEAD
-            def put_data(self, id: str, payload: Optional[BaseModelExample]):  # type: ignore [empty-body]
-=======
             def put_data(self, id: str, payload: Optional[BaseModelExample]) -> None:  # type: ignore [empty-body]
->>>>>>> df9d934f
                 ...
 
         api = TestAPI(self.session_mock)
@@ -649,11 +625,7 @@
     def test_get_decorator(self):
         # Arrange
         class TestAPI(APIEndpoints):
-<<<<<<< HEAD
-            def method(self):  # type: ignore [empty-body]
-=======
             def method(self) -> None:  # type: ignore [empty-body]
->>>>>>> df9d934f
                 ...
 
         decorator = get("/url/data")
@@ -664,11 +636,7 @@
     def test_put_decorator(self):
         # Arrange
         class TestAPI(APIEndpoints):
-<<<<<<< HEAD
-            def method(self):  # type: ignore [empty-body]
-=======
             def method(self) -> None:  # type: ignore [empty-body]
->>>>>>> df9d934f
                 ...
 
         decorator = put("/url/data")
@@ -679,11 +647,7 @@
     def test_post_decorator(self):
         # Arrange
         class TestAPI(APIEndpoints):
-<<<<<<< HEAD
-            def method(self):  # type: ignore [empty-body]
-=======
             def method(self) -> None:  # type: ignore [empty-body]
->>>>>>> df9d934f
                 ...
 
         decorator = post("/url/data")
@@ -694,11 +658,7 @@
     def test_delete_decorator(self):
         # Arrange
         class TestAPI(APIEndpoints):
-<<<<<<< HEAD
-            def method(self):  # type: ignore [empty-body]
-=======
             def method(self) -> None:  # type: ignore [empty-body]
->>>>>>> df9d934f
                 ...
 
         decorator = delete("/url/data")
