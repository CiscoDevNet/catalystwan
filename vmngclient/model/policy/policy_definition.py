--- conflicted
+++ resolved
@@ -4,11 +4,7 @@
 from ipaddress import IPv4Address, IPv4Network
 from typing import Dict, List, MutableSequence, Optional, Protocol, Sequence, Set, Tuple, Union
 
-<<<<<<< HEAD
-from pydantic import BaseModel, Field
-=======
-from pydantic.v1 import BaseModel, Field, IPvAnyNetwork
->>>>>>> ee369325
+from pydantic.v1 import BaseModel, Field
 from typing_extensions import Annotated, Literal
 
 from vmngclient.model.common import TLOCColorEnum
