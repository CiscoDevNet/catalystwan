import datetime as dt
<<<<<<< HEAD
from enum import Enum
from typing import Any, ClassVar, Dict, List, Protocol, Type, TypeVar
=======
from typing import Any, ClassVar, Dict, Iterable, List, Protocol, Type, TypeVar
>>>>>>> 0fb5683f

import attrs  # type: ignore
from attr import Attribute, fields, fields_dict
from dateutil import parser  # type: ignore

T = TypeVar("T")
FIELD_NAME = "__field_name"


class AttrsInstance(Protocol):
    __attrs_attrs__: ClassVar[Any]


def create_dataclass(cls: Type[T], data: Dict[str, Any]) -> T:
    """Deserializes data to convert it into an object.

    Prepares data to create dataclass from json structure.
    If field has given metadata information about FIELD_NAME,
    the data keys are mapped into an field name from given dataclass.
    Then it filters fields which are not given explicitly.
    Creation is handled by attrs module.

    Args:
        cls (type): Dataclass which should be created
        data (dict): A dict to deserialize from

    Returns:
        A dataclass with implemented fields
    """

    def filter_fields(available_fields: Iterable[str], data: Dict[str, Any]) -> Dict[str, Any]:
        return dict(filter(lambda key_value: key_value[0] in available_fields, data.items()))

    data_copy = data.copy()
    for field in fields(cls):
        json_field_name = field.metadata.get(FIELD_NAME, None)
        if json_field_name and json_field_name in data_copy:
            data_copy[field.name] = data_copy.pop(json_field_name)
    filtered_data = filter_fields(fields_dict(cls).keys(), data_copy)
    return cls(**filtered_data)


def convert_attributes(cls: type, fields: List[Attribute]) -> List[Attribute]:
    """Automatically add converters to the attributes based on their types.

    Args:
        cls (type): Class right before being converted into an attrs class
        fields (List[Attribute]): List of all Attribute instances that
            will later be set to the __attrs_attrs__

    Returns:
        A modified list of all attr.Attribute instances with proper converters
    """
    results = []
    for field in fields:
        if field.converter is not None:
            results.append(field)
            continue
        if field.type in {dt.datetime, "datetime"}:
            converter = (
                lambda d: parser.parse(d) if isinstance(d, str) else dt.datetime.fromtimestamp(d / 1000)
            )  # type: ignore # noqa: E731
        elif field.type in {str, "str"}:
            converter = lambda x: str(x)  # type: ignore # noqa: E731
        else:
            converter = None
        results.append(field.evolve(converter=converter))  # type: ignore
    return results


def asdict(dataclass: AttrsInstance) -> dict:
    """Serializes attrs dataclass into a python dictionary.

    While serializing dataclass, FIELD_NAME is taken into account.

    Args:
        dataclass (Type[T]): Valid attrs dataclass

    Returns:
        dict: Serialized dict
    """
    json_fields_excluded = attrs.asdict(dataclass, filter=lambda x, _: FIELD_NAME not in x.metadata)
    json_fields = attrs.asdict(dataclass, filter=lambda x, _: FIELD_NAME in x.metadata)
    for field in fields(dataclass.__class__):
        json_field_name = field.metadata.get(FIELD_NAME, None)
        if json_field_name:
            json_fields[json_field_name] = json_fields.pop(field.name)
    return {**json_fields, **json_fields_excluded}


def flatten_dict(d: Dict) -> Dict:
    """Flattens the given dictionary.

    If it has nested dicts or lists of dicts, inlines them into
    the original dictionary. Other member types are ignored.
    For nested lists only members of type dict is processed.

    Args:
        d (Dict): Dictionary to flatten

    Returns:
        A flattened dictionary
    """
    if not isinstance(d, dict):
        return {}

    def recurse(key, value):
        if isinstance(value, dict):
            for k, v in value.items():
                yield from recurse(k, v)
        elif isinstance(value, list):
            for v in value:
                yield from recurse(None, v)
        elif key is not None:
            yield key, value

    return dict(recurse(None, d))


def certificate_field_transformer(cls, fields):
    results = []
    for field in fields:
        if field.name == "retrieve_interval":
            results.append(field)
        elif isinstance(Enum, type(field)):
            results.append(field.value)
        else:
            results.append(field)
    return results<|MERGE_RESOLUTION|>--- conflicted
+++ resolved
@@ -1,10 +1,6 @@
 import datetime as dt
-<<<<<<< HEAD
 from enum import Enum
-from typing import Any, ClassVar, Dict, List, Protocol, Type, TypeVar
-=======
 from typing import Any, ClassVar, Dict, Iterable, List, Protocol, Type, TypeVar
->>>>>>> 0fb5683f
 
 import attrs  # type: ignore
 from attr import Attribute, fields, fields_dict
@@ -121,16 +117,4 @@
         elif key is not None:
             yield key, value
 
-    return dict(recurse(None, d))
-
-
-def certificate_field_transformer(cls, fields):
-    results = []
-    for field in fields:
-        if field.name == "retrieve_interval":
-            results.append(field)
-        elif isinstance(Enum, type(field)):
-            results.append(field.value)
-        else:
-            results.append(field)
-    return results+    return dict(recurse(None, d))