--- conflicted
+++ resolved
@@ -49,18 +49,17 @@
     pass
 
 
-<<<<<<< HEAD
 class APIVersionError(Exception):
     def __init__(self, item, supported, current):
         self.message = f"vManage is running: {current} but {item} only supported in API version: {supported}"
-=======
+
+
 class AuthenticationError(Exception):
     pass
 
 
 class CookieNotValidError(Exception):
     pass
->>>>>>> b270e4b9
 
 
 class EmptyTaskResponseError(Exception):
