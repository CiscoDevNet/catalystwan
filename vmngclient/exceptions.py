class vManageClientError(Exception):
    """Superclass of all vmngclient exception types."""


class InvalidOperationError(vManageClientError):
    """The exception that is thrown when a method call is invalid for the object's current state."""

    pass


class RetrieveIntervalOutOfRange(vManageClientError):
    pass


class VersionDeclarationError(vManageClientError):
    """

    The exception that is thrown in one of two below cases.
    1. User passes software image and version, at the same time.
    2. User doesn't passes any of them.
    """

    pass


class ImageNotInRepositoryError(vManageClientError):
    """The exception that is thrown, if image is not in vManage images Repository"""

    pass


class TemplateNotFoundError(vManageClientError):
    """Used when a template item is not found."""

    def __init__(self, template):
        self.message = f"No such template: '{template}'"


class AttachedError(vManageClientError):
    """Used when delete attached template."""

    def __init__(self, template):
        self.message = f"Template: {template} is attached to device."


class TemplateTypeError(vManageClientError):
    """Used when wrong type template."""

    def __init__(self, name):
        self.message = f"Template: {name} - wrong template type."


class AlreadyExistsError(vManageClientError):
    """Raised when an entity that we attempted to create already exists."""

    pass


class APIVersionError(vManageClientError):
    def __init__(self, item, supported, current):
        self.message = f"vManage is running: {current} but {item} only supported in API version: {supported}"


class APIViewError(vManageClientError):
    def __init__(self, item, allowed, current):
        self.message = f"Current view is: {current} but {item} only allowed for views: {allowed}"


class AuthenticationError(vManageClientError):
    pass


class CookieNotValidError(vManageClientError):
    pass


class EmptyTaskResponseError(vManageClientError):
    """Raised if task is registred by vManage, but reponse content is empty"""

    pass


class TaskNotRegisteredError(vManageClientError):
    """Raised if task_id is generated, but it's not registere in vManage"""

    pass


<<<<<<< HEAD
class MultiplePersonalityError(vManageClientError):
    """Raised if Device DataSequnce contains devices with multiples personalities"""
=======
class MultiplePersonalityError(Exception):
    """Raised if Device DataSequnce contains devices with multiples personalities"""


class SessionNotCreatedError(Exception):
    """Raised when vManage session cannot be created"""

    pass


class TenantSubdomainNotFound(Exception):
    """Raised when given subdomain does not exist"""
>>>>>>> be5762b8
<|MERGE_RESOLUTION|>--- conflicted
+++ resolved
@@ -86,20 +86,17 @@
     pass
 
 
-<<<<<<< HEAD
 class MultiplePersonalityError(vManageClientError):
-    """Raised if Device DataSequnce contains devices with multiples personalities"""
-=======
-class MultiplePersonalityError(Exception):
     """Raised if Device DataSequnce contains devices with multiples personalities"""
 
 
-class SessionNotCreatedError(Exception):
+class SessionNotCreatedError(vManageClientError):
     """Raised when vManage session cannot be created"""
 
     pass
 
 
-class TenantSubdomainNotFound(Exception):
+class TenantSubdomainNotFound(vManageClientError):
     """Raised when given subdomain does not exist"""
->>>>>>> be5762b8
+
+    pass