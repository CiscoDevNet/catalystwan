class InvalidOperationError(Exception):
    """The exception that is thrown when a method call is invalid for the object's current state."""

    pass


class RetrieveIntervalOutOfRange(Exception):
    pass


class VersionDeclarationError(Exception):
    """The exception that is thrown in one of two below cases.
    1. User passes software image and version, at the same time.
    2. User doesn't passes any of them."""

    pass


<<<<<<< HEAD
class AlreadyExistsError(Exception):
    """Raised when an entity that we attempted to create already exists."""
=======
class ImageNotInRepositoryError(Exception):
    """The exception that is thrown, if image is not in vManage images Repository"""
>>>>>>> 30d19e29

    pass<|MERGE_RESOLUTION|>--- conflicted
+++ resolved
@@ -16,12 +16,13 @@
     pass
 
 
-<<<<<<< HEAD
 class AlreadyExistsError(Exception):
     """Raised when an entity that we attempted to create already exists."""
-=======
+
+    pass
+
+
 class ImageNotInRepositoryError(Exception):
     """The exception that is thrown, if image is not in vManage images Repository"""
->>>>>>> 30d19e29
 
     pass