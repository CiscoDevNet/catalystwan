--- conflicted
+++ resolved
@@ -49,13 +49,14 @@
     pass
 
 
-<<<<<<< HEAD
 class AuthenticationError(Exception):
     pass
 
 
 class CookieNotValidError(Exception):
-=======
+    pass
+
+
 class EmptyTaskResponseError(Exception):
     """Raised if task is registred by vManage, but reponse content is empty"""
 
@@ -65,5 +66,4 @@
 class TaskNotRegisteredError(Exception):
     """Raised if task_id is generated, but it's not registere in vManage"""
 
->>>>>>> 37569c70
     pass