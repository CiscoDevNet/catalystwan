from __future__ import annotations

from typing import TYPE_CHECKING

from vmngclient.endpoints.administration_user_and_group import AdministrationUserAndGroup
from vmngclient.endpoints.certificate_management_device import CertificateManagementDevice
from vmngclient.endpoints.certificate_management_vmanage import CertificateManagementVManage
from vmngclient.endpoints.client import Client
from vmngclient.endpoints.cluster_management import ClusterManagement
from vmngclient.endpoints.configuration.policy.definition.qos_map import ConfigurationPolicyQoSMapDefinition
from vmngclient.endpoints.configuration.policy.definition.rewrite import ConfigurationPolicyRewriteRuleDefinition
from vmngclient.endpoints.configuration.policy.definition.rule_set import ConfigurationPolicyRuleSetDefinition
from vmngclient.endpoints.configuration.policy.definition.security_group import (
    ConfigurationPolicySecurityGroupDefinition,
)
from vmngclient.endpoints.configuration.policy.definition.traffic_data import ConfigurationPolicyDataDefinition
from vmngclient.endpoints.configuration.policy.definition.zone_based_firewall import (
    ConfigurationPolicyZoneBasedFirewallDefinition,
)
from vmngclient.endpoints.configuration.policy.list.app import ConfigurationPolicyApplicationList
from vmngclient.endpoints.configuration.policy.list.app_probe import ConfigurationPolicyAppProbeClassList
from vmngclient.endpoints.configuration.policy.list.as_path import ConfigurationPolicyASPathList
from vmngclient.endpoints.configuration.policy.list.class_map import ConfigurationPolicyForwardingClassList
from vmngclient.endpoints.configuration.policy.list.color import ConfigurationPolicyColorList
from vmngclient.endpoints.configuration.policy.list.community import ConfigurationPolicyCommunityList
from vmngclient.endpoints.configuration.policy.list.data_ipv6_prefix import ConfigurationPolicyDataIPv6PrefixList
from vmngclient.endpoints.configuration.policy.list.data_prefix import ConfigurationPolicyDataPrefixList
from vmngclient.endpoints.configuration.policy.list.expanded_community import ConfigurationPolicyExpandedCommunityList
from vmngclient.endpoints.configuration.policy.list.fqdn import ConfigurationPolicyFQDNList
from vmngclient.endpoints.configuration.policy.list.geo_location import ConfigurationPolicyGeoLocationList
from vmngclient.endpoints.configuration.policy.list.ips_signature import ConfigurationPolicyIPSSignatureList
from vmngclient.endpoints.configuration.policy.list.ipv6_prefix import ConfigurationPolicyIPv6PrefixList
from vmngclient.endpoints.configuration.policy.list.local_app import ConfigurationPolicyLocalAppList
from vmngclient.endpoints.configuration.policy.list.local_domain import ConfigurationPolicyLocalDomainList
from vmngclient.endpoints.configuration.policy.list.mirror import ConfigurationPolicyMirrorList
from vmngclient.endpoints.configuration.policy.list.policer import ConfigurationPolicyPolicerClassList
from vmngclient.endpoints.configuration.policy.list.port import ConfigurationPolicyPortList
from vmngclient.endpoints.configuration.policy.list.preferred_color_group import ConfigurationPreferredColorGroupList
from vmngclient.endpoints.configuration.policy.list.prefix import ConfigurationPolicyPrefixList
from vmngclient.endpoints.configuration.policy.list.protocol_name import ConfigurationPolicyProtocolNameList
from vmngclient.endpoints.configuration.policy.list.site import ConfigurationPolicySiteList
from vmngclient.endpoints.configuration.policy.list.sla import ConfigurationPolicySLAClassList
from vmngclient.endpoints.configuration.policy.list.tloc import ConfigurationPolicyTLOCList
from vmngclient.endpoints.configuration.policy.list.url_black_list import ConfigurationPolicyURLBlackList
from vmngclient.endpoints.configuration.policy.list.url_white_list import ConfigurationPolicyURLWhiteList
from vmngclient.endpoints.configuration.policy.list.vpn import ConfigurationPolicyVPNList
from vmngclient.endpoints.configuration.policy.list.zone import ConfigurationPolicyZoneList
from vmngclient.endpoints.configuration.policy.security_template import ConfigurationSecurityTemplatePolicy
from vmngclient.endpoints.configuration.policy.vedge_template import ConfigurationVEdgeTemplatePolicy
from vmngclient.endpoints.configuration.policy.vsmart_template import ConfigurationVSmartTemplatePolicy
from vmngclient.endpoints.configuration_dashboard_status import ConfigurationDashboardStatus
from vmngclient.endpoints.configuration_device_actions import ConfigurationDeviceActions
from vmngclient.endpoints.configuration_device_inventory import ConfigurationDeviceInventory
from vmngclient.endpoints.configuration_device_software_update import ConfigurationDeviceSoftwareUpdate
from vmngclient.endpoints.configuration_device_template import ConfigurationDeviceTemplate
from vmngclient.endpoints.configuration_feature_profile import (
    ConfigurationFeatureProfile,
    SDRoutingConfigurationFeatureProfile,
)
from vmngclient.endpoints.configuration_group import ConfigurationGroup
from vmngclient.endpoints.configuration_settings import ConfigurationSettings
from vmngclient.endpoints.misc import MiscellaneousEndpoints
from vmngclient.endpoints.monitoring_device_details import MonitoringDeviceDetails
from vmngclient.endpoints.monitoring_status import MonitoringStatus
from vmngclient.endpoints.real_time_monitoring.reboot_history import RealTimeMonitoringRebootHistory
from vmngclient.endpoints.sdavc_cloud_connector import SDAVCCloudConnector
from vmngclient.endpoints.tenant_backup_restore import TenantBackupRestore
from vmngclient.endpoints.tenant_management import TenantManagement
from vmngclient.endpoints.tenant_migration import TenantMigration
from vmngclient.endpoints.troubleshooting_tools.device_connectivity import TroubleshootingToolsDeviceConnectivity

if TYPE_CHECKING:
    from vmngclient.session import vManageSession


class ConfigurationPolicyListContainer:
    def __init__(self, session: vManageSession):
        self.app = ConfigurationPolicyApplicationList(session)
        self.app_probe = ConfigurationPolicyAppProbeClassList(session)
        self.as_path = ConfigurationPolicyASPathList(session)
        self.class_map = ConfigurationPolicyForwardingClassList(session)
        self.color = ConfigurationPolicyColorList(session)
        self.community = ConfigurationPolicyCommunityList(session)
        self.data_ipv6_prefix = ConfigurationPolicyDataIPv6PrefixList(session)
        self.data_prefix = ConfigurationPolicyDataPrefixList(session)
        self.expanded_community = ConfigurationPolicyExpandedCommunityList(session)
        self.fqdn = ConfigurationPolicyFQDNList(session)
        self.geo_location = ConfigurationPolicyGeoLocationList(session)
        self.ips_signature = ConfigurationPolicyIPSSignatureList(session)
        self.ipv6_prefix = ConfigurationPolicyIPv6PrefixList(session)
        self.local_app = ConfigurationPolicyLocalAppList(session)
        self.local_domain = ConfigurationPolicyLocalDomainList(session)
        self.mirror = ConfigurationPolicyMirrorList(session)
        self.policer = ConfigurationPolicyPolicerClassList(session)
        self.port = ConfigurationPolicyPortList(session)
        self.preferred_color_group = ConfigurationPreferredColorGroupList(session)
        self.prefix = ConfigurationPolicyPrefixList(session)
        self.protocol_name = ConfigurationPolicyProtocolNameList(session)
        self.site = ConfigurationPolicySiteList(session)
        self.sla = ConfigurationPolicySLAClassList(session)
        self.tloc = ConfigurationPolicyTLOCList(session)
        self.url_black_list = ConfigurationPolicyURLBlackList(session)
        self.url_white_list = ConfigurationPolicyURLWhiteList(session)
        self.vpn = ConfigurationPolicyVPNList(session)
        self.zone = ConfigurationPolicyZoneList(session)


class ConfigurationPolicyDefinitionContainer:
    def __init__(self, session: vManageSession):
        self.data = ConfigurationPolicyDataDefinition(session)
        self.rule_set = ConfigurationPolicyRuleSetDefinition(session)
        self.security_group = ConfigurationPolicySecurityGroupDefinition(session)
        self.zone_based_firewall = ConfigurationPolicyZoneBasedFirewallDefinition(session)
        self.qos_map = ConfigurationPolicyQoSMapDefinition(session)
        self.rewrite = ConfigurationPolicyRewriteRuleDefinition(session)


class ConfigurationPolicyContainer:
    def __init__(self, session: vManageSession):
        self.list = ConfigurationPolicyListContainer(session)
        self.definition = ConfigurationPolicyDefinitionContainer(session)
        self.vsmart_template = ConfigurationVSmartTemplatePolicy(session)
        self.vedge_template = ConfigurationVEdgeTemplatePolicy(session)
        self.security_template = ConfigurationSecurityTemplatePolicy(session)


class ConfigurationContainer:
    def __init__(self, session: vManageSession):
        self.policy = ConfigurationPolicyContainer(session)


class TroubleshootingToolsContainer:
    def __init__(self, session: vManageSession):
        self.device_connectivity = TroubleshootingToolsDeviceConnectivity(session)


class RealTimeMonitoringContainer:
    def __init__(self, session: vManageSession):
        self.reboot_history = RealTimeMonitoringRebootHistory(session)


class APIEndpointContainter:
    def __init__(self, session: vManageSession):
        self.administration_user_and_group = AdministrationUserAndGroup(session)
        self.certificate_management_vmanage = CertificateManagementVManage(session)
        self.client = Client(session)
        self.cluster_management = ClusterManagement(session)
        self.configuration = ConfigurationContainer(session)
        self.configuration_dashboard_status = ConfigurationDashboardStatus(session)
        self.configuration_device_actions = ConfigurationDeviceActions(session)
        self.configuration_device_software_update = ConfigurationDeviceSoftwareUpdate(session)
        self.configuration_device_template = ConfigurationDeviceTemplate(session)
        self.configuration_settings = ConfigurationSettings(session)
        self.monitoring_device_details = MonitoringDeviceDetails(session)
        self.monitoring_status = MonitoringStatus(session)
        self.sdavc_cloud_connector = SDAVCCloudConnector(session)
        self.tenant_backup_restore = TenantBackupRestore(session)
        self.tenant_management = TenantManagement(session)
        self.tenant_migration = TenantMigration(session)
        self.configuration_feature_profile = ConfigurationFeatureProfile(session)
        self.configuration_group = ConfigurationGroup(session)
        self.sd_routing_configuration_feature_profile = SDRoutingConfigurationFeatureProfile(session)
        self.configuration_device_inventory = ConfigurationDeviceInventory(session)
        self.troubleshooting_tools = TroubleshootingToolsContainer(session)
<<<<<<< HEAD
        self.misc = MiscellaneousEndpoints(session)
=======
        self.real_time_monitoring = RealTimeMonitoringContainer(session)
        self.certificate_management_device = CertificateManagementDevice(session)
>>>>>>> ee369325
<|MERGE_RESOLUTION|>--- conflicted
+++ resolved
@@ -162,9 +162,6 @@
         self.sd_routing_configuration_feature_profile = SDRoutingConfigurationFeatureProfile(session)
         self.configuration_device_inventory = ConfigurationDeviceInventory(session)
         self.troubleshooting_tools = TroubleshootingToolsContainer(session)
-<<<<<<< HEAD
         self.misc = MiscellaneousEndpoints(session)
-=======
         self.real_time_monitoring = RealTimeMonitoringContainer(session)
-        self.certificate_management_device = CertificateManagementDevice(session)
->>>>>>> ee369325
+        self.certificate_management_device = CertificateManagementDevice(session)