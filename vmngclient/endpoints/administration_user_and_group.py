--- conflicted
+++ resolved
@@ -155,19 +155,11 @@
         ...
 
     @post("/admin/user")
-<<<<<<< HEAD
-    def create_user(self, payload: User):
-        ...
-
-    @post("/admin/usergroup")
-    def create_user_group(self, payload: UserGroup):
-=======
     def create_user(self, payload: User) -> None:
         ...
 
     @post("/admin/usergroup")
     def create_user_group(self, payload: UserGroup) -> None:
->>>>>>> df9d934f
         ...
 
     def create_vpn_group(self):
@@ -179,19 +171,11 @@
         ...
 
     @delete("/admin/user/{username}")
-<<<<<<< HEAD
-    def delete_user(self, username: str):
-        ...
-
-    @delete("/admin/usergroup/{group_name}")
-    def delete_user_group(self, group_name: str):
-=======
     def delete_user(self, username: str) -> None:
         ...
 
     @delete("/admin/usergroup/{group_name}")
     def delete_user_group(self, group_name: str) -> None:
->>>>>>> df9d934f
         ...
 
     def delete_vpn_group(self):
@@ -243,11 +227,7 @@
         ...
 
     @post("/admin/user/reset")
-<<<<<<< HEAD
-    def reset_user(self, payload: UserResetRequest):
-=======
     def reset_user(self, payload: UserResetRequest) -> None:
->>>>>>> df9d934f
         ...
 
     @get("/admin/resourcegroup")
@@ -255,21 +235,6 @@
         ...
 
     @post("/admin/resourcegroup/switch")
-<<<<<<< HEAD
-    def switch_resource_group(self, payload: ResourceGroupSwitchRequest):
-        ...
-
-    @put("/admin/resourcegroup/{group_id}")
-    def update_resource_group(self, group_id: str, payload: ResourceGroupUpdateRequest):
-        ...
-
-    @delete("/admin/resourcegroup/{group_id}", json={})
-    def delete_resource_group(self, group_id: str):
-        ...
-
-    @post("/admin/resourcegroup")
-    def create_resource_group(self, payload: ResourceGroup):
-=======
     def switch_resource_group(self, payload: ResourceGroupSwitchRequest) -> None:
         ...
 
@@ -283,7 +248,6 @@
 
     @post("/admin/resourcegroup")
     def create_resource_group(self, payload: ResourceGroup) -> None:
->>>>>>> df9d934f
         ...
 
     def resource_group_name(self):
@@ -295,11 +259,7 @@
         ...
 
     @put("/admin/user/password/{username}")
-<<<<<<< HEAD
-    def update_password(self, username: str, payload: UserUpdateRequest):
-=======
     def update_password(self, username: str, payload: UserUpdateRequest) -> None:
->>>>>>> df9d934f
         ...
 
     def update_profile_locale(self):
@@ -307,17 +267,6 @@
         ...
 
     @put("/admin/user/profile/password")
-<<<<<<< HEAD
-    def update_profile_password(self, payload: ProfilePasswordUpdateRequest):
-        ...
-
-    @put("/admin/user/{username}")
-    def update_user(self, username: str, payload: UserUpdateRequest):
-        ...
-
-    @put("/admin/usergroup/{group_name}")
-    def update_user_group(self, group_name: str, payload: UserGroup):
-=======
     def update_profile_password(self, payload: ProfilePasswordUpdateRequest) -> None:
         ...
 
@@ -327,7 +276,6 @@
 
     @put("/admin/usergroup/{group_name}")
     def update_user_group(self, group_name: str, payload: UserGroup) -> None:
->>>>>>> df9d934f
         ...
 
     def validate_password(self):
