--- conflicted
+++ resolved
@@ -194,13 +194,9 @@
         Returns:
             list : list of devices
         """
-<<<<<<< HEAD
-        devices_payload = [DeviceVersionPayload(device.uuid, device.id) for device in devices]  # type: ignore
-=======
         devices_payload = DataSequence(
-            DeviceVersionPayload, [DeviceVersionPayload(device.uuid, device.id) for device in devices]
+            DeviceVersionPayload, [DeviceVersionPayload(device.uuid, device.id) for device in devices]  # type: ignore
         )
->>>>>>> 5a1ddb29
         all_dev_versions = self.repository.get_devices_versions_repository(self.device_category)
         for device in devices_payload:
             device_versions = getattr(all_dev_versions[device.deviceId], version_type)
@@ -263,13 +259,9 @@
         Returns:
             list : list of devices
         """
-<<<<<<< HEAD
-        devices_payload = [DeviceVersionPayload(device.uuid, device.id) for device in devices]  # type: ignore
-=======
         devices_payload = DataSequence(
-            DeviceVersionPayload, [DeviceVersionPayload(device.uuid, device.id) for device in devices]
+            DeviceVersionPayload, [DeviceVersionPayload(device.uuid, device.id) for device in devices]  # type: ignore
         )
->>>>>>> 5a1ddb29
         all_dev_versions = self.repository.get_devices_versions_repository(self.device_category)
         for device in devices_payload:
             device.version = getattr(all_dev_versions[device.deviceId], version_type)
