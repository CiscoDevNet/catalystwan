from __future__ import annotations

import json
import logging
from enum import Enum
from typing import TYPE_CHECKING, Any, Optional, Type, overload

from ciscoconfparse import CiscoConfParse  # type: ignore
from requests.exceptions import HTTPError

from vmngclient.api.task_status_api import Task
from vmngclient.api.templates.cli_template import CLITemplate
from vmngclient.api.templates.device_template.device_template import (
    DeviceSpecificValue,
    DeviceTemplate,
    GeneralTemplate,
)
from vmngclient.api.templates.feature_template import FeatureTemplate
from vmngclient.api.templates.feature_template_field import FeatureTemplateField, get_path_dict
from vmngclient.api.templates.feature_template_payload import FeatureTemplatePayload
from vmngclient.api.templates.models.cisco_aaa_model import CiscoAAAModel
from vmngclient.api.templates.models.omp_vsmart_model import OMPvSmart
from vmngclient.api.templates.models.security_vsmart_model import SecurityvSmart
from vmngclient.api.templates.models.system_vsmart_model import SystemVsmart
from vmngclient.dataclasses import Device, DeviceTemplateInfo, FeatureTemplateInfo, FeatureTemplatesTypes, TemplateInfo
from vmngclient.exceptions import AttachedError, TemplateNotFoundError
from vmngclient.primitives.configuration_device_template import FeatureToCLIPayload
from vmngclient.response import vManageResponse
from vmngclient.typed_list import DataSequence
from vmngclient.utils.device_model import DeviceModel
from vmngclient.utils.template_type import TemplateType

if TYPE_CHECKING:
    from vmngclient.session import vManageSession

logger = logging.getLogger(__name__)


class DeviceModelError(Exception):
    """Used when unsupported device model used in template."""

    def __init__(self, template, device_models):
        self.message = f"Provided template type '{template.type}' not available for device models: {device_models}"
        super().__init__(self.message)


class DeviceTemplateFeature(Enum):
    LAWFUL_INTERCEPTION = "lawful-interception"
    CLOUD_DOCK = "cloud-dock"
    NETWORK_DESIGN = "network-design"
    VMANAGE_DEFAULT = "vmanage-default"
    ALL = "all"


class TemplatesAPI:
    def __init__(self, session: vManageSession) -> None:
        self.session = session

    @overload
    def get(self, template: Type[DeviceTemplate]) -> DataSequence[DeviceTemplateInfo]:  # type: ignore
        ...

    @overload
    def get(self, template: Type[FeatureTemplate]) -> DataSequence[FeatureTemplateInfo]:  # type: ignore
        ...

    @overload
    def get(self, template: Type[CLITemplate]) -> DataSequence[TemplateInfo]:  # type: ignore
        ...

    def get(self, template):
        if isinstance(template, FeatureTemplate):
            return self._get_feature_templates()
        if template is FeatureTemplate:
            return self._get_feature_templates()
        if isinstance(template, (DeviceTemplate, CLITemplate)):
            return self._get_device_templates()
        if template in [DeviceTemplate, CLITemplate]:
            return self._get_device_templates()

        raise NotImplementedError()

    def _get_feature_templates(
        self, summary: bool = True, offset: Optional[int] = None, limit: Optional[int] = None
    ) -> DataSequence[FeatureTemplateInfo]:
        """In a multitenant vManage system, this API is only available in the Provider view."""
        endpoint = "/dataservice/template/feature"
        params = {"summary": summary}

        fr_templates = self.session.get(url=endpoint, params=params)

        return fr_templates.dataseq(FeatureTemplateInfo)

    def _get_device_templates(
        self, feature: DeviceTemplateFeature = DeviceTemplateFeature.ALL
    ) -> DataSequence[DeviceTemplateInfo]:
        """In a multitenant vManage system, this API is only available in the Provider view."""
        endpoint = "/dataservice/template/device"
        params = {"feature": feature.value}

        templates = self.session.get(url=endpoint, params=params)
        return templates.dataseq(DeviceTemplateInfo)

    def attach(self, name: str, device: Device, **kwargs):
        template_type = self.get(DeviceTemplate).filter(name=name).single_or_default().config_type
        if template_type == TemplateType.CLI:
            return self._attach_cli(name, device, **kwargs)

        if template_type == TemplateType.FEATURE:
            return self._attach_feature(name, device, **kwargs)

        raise NotImplementedError()

    def _attach_feature(self, name: str, device: Device, **kwargs):
        """Attach Device Template created with Feature Templates.

        Args:
            name: Name of the Device Template to be attached.
            device: Device object under which the template should be attached.
            **device_specific_vars: For parameters in a feature template that you configure as device-specific,
                when you attach a device template to a device, Cisco vManage prompts you for the values to use
                for these parameters. Entering device-specific values in this manner is useful in test or POC networks,
                or if you are deploying a small network. This method generally does not scale well for larger networks.
        """

        def get_device_specific_variables(name: str):
            endpoint = "/dataservice/template/device/config/exportcsv"
            template_id = self.get(DeviceTemplate).filter(name=name).single_or_default().id
            body = {"templateId": template_id, "isEdited": False, "isMasterEdited": False}

            values = self.session.post(endpoint, json=body).json()["header"]["columns"]
            return [DeviceSpecificValue(**value) for value in values]

        vars = get_device_specific_variables(name)
        template_id = self.get(DeviceTemplate).filter(name=name).single_or_default().id
        payload = {
            "deviceTemplateList": [
                {
                    "templateId": template_id,
                    "device": [
                        {
                            "csv-status": "complete",
                            "csv-deviceId": device.uuid,
                            "csv-deviceIP": device.id,
                            "csv-host-name": device.hostname,
                            "csv-templateId": template_id,
                        }
                    ],
                }
            ]
        }

        invalid = False
        for var in vars:
            if var.property not in payload["deviceTemplateList"][0]["device"][0]:
                pointer = payload["deviceTemplateList"][0]["device"][0]
                if var.property not in kwargs["device_specific_vars"]:
                    invalid = True
                    logger.error(f"{var.property} should be provided in attach method as device_specific_vars kwarg.")
                else:
                    pointer[var.property] = kwargs["device_specific_vars"][var.property]  # type: ignore

        if invalid:
            raise TypeError()

        endpoint = "/dataservice/template/device/config/attachfeature"
        logger.info(f"Attaching a template: {name} to the device: {device.hostname}.")
        response = self.session.post(url=endpoint, json=payload).json()
        task = Task(session=self.session, task_id=response["id"]).wait_for_completed()
        if task.result:
            return True
        logger.warning(f"Failed to attach tempate: {name} to the device: {device.hostname}.")
        logger.warning(f"Task activity information: {task.sub_tasks_data[0].activity}")
        return False

    def _attach_cli(self, name: str, device: Device, is_edited: bool = False) -> bool:
        """

        Args:
            name (str): Template name to attached.
            device (Device): Device to attach template.
            is_edited (bool): Flag to indicate whether template is being attached as part of edit

        Returns:
            bool: True if attaching template is successful, otherwise - False.
        """
        try:
            template_id = self.get(CLITemplate).filter(name=name).single_or_default().id
            self.template_validation(template_id, device=device)
        except TemplateNotFoundError:
            logger.error(f"Error, Template with name {name} not found on {device}.")
            return False
        except HTTPError as error:
            error_details = json.loads(error.response.text)
            logger.error(f"Error in config: {error_details['error']['details']}.")
            return False
        payload = {
            "deviceTemplateList": [
                {
                    "templateId": template_id,
                    "device": [
                        {
                            "csv-status": "complete",
                            "csv-deviceId": device.uuid,
                            "csv-deviceIP": device.id,
                            "csv-host-name": device.hostname,
                            "csv-templateId": template_id,
                        }
                    ],
                }
            ]
        }
        if is_edited:
            payload["deviceTemplateList"][0]["isEdited"] = True  # type: ignore
        endpoint = "/dataservice/template/device/config/attachcli"
        logger.info(f"Attaching a template: {name} to the device: {device.hostname}.")
        response = self.session.post(url=endpoint, json=payload).json()
        task = Task(session=self.session, task_id=response["id"]).wait_for_completed()
        if task.result:
            return True
        logger.warning(f"Failed to attach tempate: {name} to the device: {device.hostname}.")
        logger.warning(f"Task activity information: {task.sub_tasks_data[0].activity}")
        return False

    def deatach(self, device: Device) -> bool:
        """
        Deatach it`s the same to change device mode to CLI mode.

        Args:
            device (Device): Device to deatach template (change mode).

        Returns:
            bool: True if change deatach template (mode to CLI) is successful, otherwise - False.
        """
        payload = {
            "deviceType": device.personality.value,
            "devices": [{"deviceId": device.uuid, "deviceIP": device.id}],
        }
        endpoint = "/dataservice/template/config/device/mode/cli"
        logger.info(f"Changing mode to cli mode for {device.hostname}.")
        response = self.session.post(url=endpoint, json=payload).json()
        task = Task(session=self.session, task_id=response["id"]).wait_for_completed()
        if task.result:
            return True
        logger.warning(f"Failed to change to cli mode for device: {device.hostname}.")
        logger.warning(f"Task activity information: {task.sub_tasks_data[0].activity}")
        return False

    @overload
    def delete(self, template: Type[DeviceTemplate], name: str) -> bool:  # type: ignore
        ...

    @overload
    def delete(self, template: Type[FeatureTemplate], name: str) -> bool:  # type: ignore
        ...

    @overload
    def delete(self, template: Type[CLITemplate], name: str) -> bool:  # type: ignore
        ...

    def delete(self, template, name):
        status = False

        if template is FeatureTemplate:
            status = self._delete_feature_template(name)

        if template is DeviceTemplate and name:
            status = self._delete_device_template(name)

        if isinstance(template, CLITemplate):
            status = self._delete_cli_template(name)

        if template is CLITemplate and name:
            status = self._delete_cli_template(name)

        if status:
            logger.info(f"Template {name} was successfuly deleted.")
            return status

        raise NotImplementedError(f"Not implemented for {template}")

    def _delete_feature_template(self, name: str) -> bool:
        template = self.get(FeatureTemplate).filter(name=name).single_or_default()  # type: ignore
        if template:
            endpoint = f"/dataservice/template/feature/{template.id}"
            self.session.delete(url=endpoint)
        return True

    def _delete_device_template(self, name: str) -> bool:
        """

        Args:
            name (str): Name template to delete.

        Raises:
            AttachedError: If template is attached to device.

        Returns:
            bool: True if deletion is successful, otherwise - False.
        """
        template = self.get(DeviceTemplate).filter(name=name).single_or_default()  # type: ignore
        if template:
            endpoint = f"/dataservice/template/device/{template.id}"
            if template.devices_attached == 0:
                response = self.session.delete(url=endpoint)
                logger.info(f"Template with name: {name} - deleted.")
                return response.ok
            logger.warning(f"Template: {template} is attached to device - cannot be deleted.")
            raise AttachedError(template.name)
        return True

    def _delete_cli_template(self, name: str) -> bool:
        """

        Args:
            name (str): Name template to delete.

        Raises:
            AttachedError: If template is attached to device.

        Returns:
            bool: True if deletion is successful, otherwise - False.
        """
        template = self.get(CLITemplate).filter(name=name).single_or_default()  # type: ignore
        if template:
            endpoint = f"/dataservice/template/device/{template.id}"
            if template.devices_attached == 0:
                response = self.session.delete(url=endpoint)
                logger.info(f"Template with name: {name} - deleted.")
                return response.ok
            logger.warning(f"Template: {template} is attached to device - cannot be deleted.")
            raise AttachedError(template.name)
        return True

    @overload
    def edit(self, template: FeatureTemplate) -> Any:
        ...

    @overload
    def edit(self, template: CLITemplate) -> Any:
        ...

    def edit(self, template):
        template_info = self.get(template).filter(name=template.name).single_or_default()
        if not template_info:
            raise TemplateNotFoundError(f"Template with name [{template.name}] does not exists.")

        if isinstance(template, FeatureTemplate):
            return self._edit_feature_template(template, template_info)

        raise NotImplementedError()

    def _edit_feature_template(self, template: FeatureTemplate, data: FeatureTemplateInfo) -> vManageResponse:
        if self.is_created_by_generator(template):
            debug = False
            schema = self.get_feature_template_schema(template, debug)
            payload = self.generate_feature_template_payload(template, schema, debug).dict(by_alias=True)
        else:
            payload = json.loads(template.generate_payload(self.session))

        response = self.session.put(f"/dataservice/template/feature/{data.id}", json=payload)
        return response

    @overload
    def create(self, template: FeatureTemplate, debug=False) -> str:
        ...

    @overload
    def create(self, template: DeviceTemplate) -> str:
        ...

    @overload
    def create(self, template: CLITemplate) -> str:
        ...

    def create(self, template, debug: bool = False):
        if isinstance(template, list):
            return [self.create(t) for t in template]

        template_id: Optional[str] = None  # type: ignore
        template_type = None

        # exists = self.get(template).filter(name=template.name)
        # if exists:
        #     raise AlreadyExistsError(f"Template with name [{template.name}] already exists.")

        if isinstance(template, FeatureTemplate):
            if self.is_created_by_generator(template):
                template_id = self.create_by_generator(template, debug)
            else:
                template_id = self._create_feature_template(template)
            template_type = FeatureTemplate.__name__

        if isinstance(template, DeviceTemplate):
            template_id = self._create_device_template(template)
            template_type = DeviceTemplate.__name__

        if isinstance(template, CLITemplate):
            template_id = self._create_cli_template(template)
            template_type = CLITemplate.__name__

        if not template_id:
            raise NotImplementedError()

        logger.info(f"Template {template.name} ({template_type}) was created successfully ({template_id}).")
        return template_id

    def _create_feature_template(self, template: FeatureTemplate) -> str:
        payload = template.generate_payload(self.session)
        response = self.session.post("/dataservice/template/feature", json=json.loads(payload))
        template_id = response.json()["templateId"]

        return template_id

    def _create_cli_template(self, template: CLITemplate) -> str:
        payload = template.generate_payload()
        response = self.session.post("/dataservice/template/device/cli/", json=payload)
        template_id = response.json()["templateId"]

        return template_id

    def _create_device_template(self, device_template: DeviceTemplate) -> str:
        def get_general_template_info(
            name: str, fr_templates: DataSequence[FeatureTemplateInfo]
        ) -> FeatureTemplateInfo:
            _template = fr_templates.filter(name=name).single_or_default()
            if not _template:
                raise TypeError(f"{name} does not exists. Device Template is invalid.")

            return _template

        def parse_general_template(
            general_template: GeneralTemplate, fr_templates: DataSequence[FeatureTemplateInfo]
        ) -> GeneralTemplate:
            if general_template.subTemplates:
                general_template.subTemplates = [
                    parse_general_template(_t, fr_templates) for _t in general_template.subTemplates
                ]

            info = get_general_template_info(general_template.name, fr_templates)
            return GeneralTemplate(
                name=general_template.name,
                subTemplates=general_template.subTemplates,
                templateId=info.id,
                templateType=info.template_type,
            )

        fr_templates = self.get(FeatureTemplate)  # type: ignore
        device_template.general_templates = list(
            map(lambda x: parse_general_template(x, fr_templates), device_template.general_templates)  # type: ignore
        )

        endpoint = "/dataservice/template/device/feature/"
        payload = json.loads(device_template.generate_payload())
        response = self.session.post(endpoint, json=payload)

        return response.text

    def is_created_by_generator(self, template: FeatureTemplate) -> bool:
        """Checks if template is created by generator

        Method will be deleted if every template's payload will be generated dynamically.
        """
        ported_templates = (
            CiscoAAAModel,
            OMPvSmart,
            SecurityvSmart,
            SystemVsmart,
        )

        return isinstance(template, ported_templates)

    def get_feature_template_schema(self, template: FeatureTemplate, debug: bool = False) -> Any:
        endpoint = f"/dataservice/template/feature/types/definition/{template.type}/15.0.0"
        schema = self.session.get(url=endpoint).json()

        if debug:
            with open(f"response_{template.type}.json", "w") as f:
                f.write(json.dumps(schema, indent=4))

        return schema

    def create_by_generator(self, template: FeatureTemplate, debug: bool) -> str:
        schema = self.get_feature_template_schema(template, debug)
        payload = self.generate_feature_template_payload(template, schema, debug)

        endpoint = "/dataservice/template/feature"
        response = self.session.post(endpoint, json=payload.dict(by_alias=True, exclude_none=True))

        return response.json()["templateId"]

    def generate_feature_template_payload(
        self, template: FeatureTemplate, schema: Any, debug: bool = False
    ) -> FeatureTemplatePayload:
        payload = FeatureTemplatePayload(
            name=template.name,
            description=template.description,
            template_type=template.type,
            device_types=[device_model.value for device_model in template.device_models],
            definition={},
        )  # type: ignore

        fr_template_fields = [FeatureTemplateField(**field) for field in schema["fields"]]  # TODO
        payload.definition.update(get_path_dict([field.dataPath for field in fr_template_fields]))

        for field in fr_template_fields:
            payload.definition.update(field.data_path(output={}))

        for i, field in enumerate(fr_template_fields):
            pointer = payload.definition

<<<<<<< HEAD
            # TODO How to discover Device specific variable
            if field.key in template._device_specific_variables:
                value = template._device_specific_variables[field.key]
            else:
                value = template.dict(by_alias=True).get(field.key, None)
=======
            value = template.dict(by_alias=True).get(field.key, None)
>>>>>>> 9d002577

            if isinstance(value, bool):
                value = str(value).lower()  # type: ignore

            for path in field.dataPath:
                pointer = pointer[path]
            pointer.update(field.payload_scheme(value, payload.definition))

        if debug:
            with open(f"payload_{template.type}.json", "w") as f:
                f.write(json.dumps(payload.dict(by_alias=True), indent=4))

        return payload

    def validate_device_model(self, template: FeatureTemplate) -> bool:
        """Verify if selected template can be used with provided device model"""

        template_type = self._get_feature_template_types().filter(name=template.type).single_or_default()

        available_devices_for_template = [device["name"] for device in template_type.device_models]

        provided_device_models = [
            dev_mod.value if type(dev_mod) is DeviceModel else dev_mod for dev_mod in template.device_models
        ]

        if not all(dev in available_devices_for_template for dev in provided_device_models):
            logger.debug(f"Available devices for template '{template.type}': {available_devices_for_template}")
            raise DeviceModelError(template, provided_device_models)
        return True

    def _get_feature_template_types(self, type: str = "all") -> DataSequence[FeatureTemplatesTypes]:
        """Gets list off all templates and devices associated with these templates"""

        endpoint = "/dataservice/template/feature/types"
        params = {"type": type}
        response = self.session.get(endpoint, params=params)

        return response.dataseq(FeatureTemplatesTypes)

    def template_validation(self, id: str, device: Device) -> str:
        """Checking the template of the configuration on the machine.

        Args:
            id (str): template id to check.
            device (Device): The device on which the configuration is to be validate.

        Returns:
            str: Validated config.
        """
        payload = {
            "templateId": id,
            "device": {
                "csv-status": "complete",
                "csv-deviceId": device.uuid,
                "csv-deviceIP": device.id,
                "csv-host-name": device.hostname,
                "csv-templateId": id,
            },
            "isEdited": False,
            "isMasterEdited": False,
            "isRFSRequired": True,
        }
        endpoint = "/dataservice/template/device/config/config/"
        response = self.session.post(url=endpoint, json=payload)
        return response.text

    def edit_before_push(self, name: str, device: Device) -> bool:
        """
        Edits device / CLI template before pushing modified config to device(s)

        Args:
            name (str): Template name to edit.
            device (Device): Device to attach template.

        Returns:
            bool: True if edit template is successful, otherwise - False.
        """
        try:
            template_id = self.get(CLITemplate).filter(name=name).single_or_default().id
            self.template_validation(template_id, device=device)
        except TemplateNotFoundError:
            logger.error(f"Error, Template with name {name} not found on {device}.")
            return False
        except HTTPError as error:
            error_details = json.loads(error.response.text)
            logger.error(f"Error in config: {error_details['error']['details']}.")
            return False
        payload = {"templateId": template_id, "deviceIds": [device.uuid], "isEdited": True, "isMasterEdited": True}
        endpoint = "/dataservice/template/device/config/input/"
        logger.info(f"Editing template: {name} of device: {device.hostname}.")
        response = self.session.post(url=endpoint, json=payload).json()
        if (response.get("data") is not None) and (response["data"][0].get("csv-status") == "complete"):
            return True
        logger.warning(f"Failed to edit tempate: {name} of device: {device.hostname}.")
        return False

    def get_device_configuration_preview(self, payload: FeatureToCLIPayload) -> CiscoConfParse:
        text_config = self.session.primitives.configuration_device_template.get_device_configuration_preview(payload)

        return CiscoConfParse(text_config.splitlines())<|MERGE_RESOLUTION|>--- conflicted
+++ resolved
@@ -509,15 +509,11 @@
         for i, field in enumerate(fr_template_fields):
             pointer = payload.definition
 
-<<<<<<< HEAD
             # TODO How to discover Device specific variable
             if field.key in template._device_specific_variables:
                 value = template._device_specific_variables[field.key]
             else:
                 value = template.dict(by_alias=True).get(field.key, None)
-=======
-            value = template.dict(by_alias=True).get(field.key, None)
->>>>>>> 9d002577
 
             if isinstance(value, bool):
                 value = str(value).lower()  # type: ignore
