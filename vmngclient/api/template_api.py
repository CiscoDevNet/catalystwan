from __future__ import annotations

import json
import logging
from enum import Enum
from typing import TYPE_CHECKING, Any, Optional, Type, overload

from ciscoconfparse import CiscoConfParse  # type: ignore
from requests.exceptions import HTTPError

from vmngclient.api.task_status_api import Task
from vmngclient.api.templates.cli_template import CLITemplate
from vmngclient.api.templates.device_template.device_template import (
    DeviceSpecificValue,
    DeviceTemplate,
    GeneralTemplate,
)
from vmngclient.api.templates.feature_template import FeatureTemplate
from vmngclient.api.templates.feature_template_field import FeatureTemplateField
from vmngclient.api.templates.feature_template_payload import FeatureTemplatePayload
from vmngclient.api.templates.models.cisco_aaa_model import CiscoAAAModel
from vmngclient.api.templates.models.cisco_banner_model import CiscoBannerModel
from vmngclient.api.templates.models.cisco_bfd_model import CiscoBFDModel
from vmngclient.api.templates.models.cisco_bgp_model import CiscoBGPModel
from vmngclient.api.templates.models.cisco_ntp_model import CiscoNTPModel
<<<<<<< HEAD
from vmngclient.api.templates.models.cisco_ospf import CiscoOspfModel
=======
from vmngclient.api.templates.models.cisco_omp_model import CiscoOMPModel
>>>>>>> ad2885a2
from vmngclient.api.templates.models.cisco_snmp_model import CiscoSNMPModel
from vmngclient.api.templates.models.cisco_system import CiscoSystemModel
from vmngclient.api.templates.models.cisco_vpn_interface_model import CiscoVpnInterfaceModel
from vmngclient.api.templates.models.cisco_vpn_model import CiscoVPNModel
from vmngclient.api.templates.models.cli_template import CliTemplateModel
from vmngclient.api.templates.models.omp_vsmart_model import OMPvSmart
from vmngclient.api.templates.models.security_vsmart_model import SecurityvSmart
from vmngclient.api.templates.models.system_vsmart_model import SystemVsmart
from vmngclient.dataclasses import Device, DeviceTemplateInfo, FeatureTemplateInfo, FeatureTemplatesTypes, TemplateInfo
from vmngclient.endpoints.configuration_device_template import FeatureToCLIPayload
from vmngclient.exceptions import AttachedError, TemplateNotFoundError
from vmngclient.response import vManageResponse
from vmngclient.typed_list import DataSequence
from vmngclient.utils.device_model import DeviceModel
from vmngclient.utils.template_type import TemplateType

if TYPE_CHECKING:
    from vmngclient.session import vManageSession

logger = logging.getLogger(__name__)


class DeviceModelError(Exception):
    """Used when unsupported device model used in template."""

    def __init__(self, template, device_models):
        self.message = f"Provided template type '{template.type}' not available for device models: {device_models}"
        super().__init__(self.message)


class DeviceTemplateFeature(Enum):
    LAWFUL_INTERCEPTION = "lawful-interception"
    CLOUD_DOCK = "cloud-dock"
    NETWORK_DESIGN = "network-design"
    VMANAGE_DEFAULT = "vmanage-default"
    ALL = "all"


class TemplatesAPI:
    def __init__(self, session: vManageSession) -> None:
        self.session = session

    @overload
    def get(self, template: Type[DeviceTemplate]) -> DataSequence[DeviceTemplateInfo]:  # type: ignore
        ...

    @overload
    def get(self, template: Type[FeatureTemplate]) -> DataSequence[FeatureTemplateInfo]:  # type: ignore
        ...

    @overload
    def get(self, template: Type[CLITemplate]) -> DataSequence[TemplateInfo]:  # type: ignore
        ...

    def get(self, template):
        if isinstance(template, FeatureTemplate):
            return self._get_feature_templates()
        if template is FeatureTemplate:
            return self._get_feature_templates()
        if isinstance(template, (DeviceTemplate, CLITemplate)):
            return self._get_device_templates()
        if template in [DeviceTemplate, CLITemplate]:
            return self._get_device_templates()

        raise NotImplementedError()

    def _get_feature_templates(
        self, summary: bool = True, offset: Optional[int] = None, limit: Optional[int] = None
    ) -> DataSequence[FeatureTemplateInfo]:
        """In a multitenant vManage system, this API is only available in the Provider view."""
        endpoint = "/dataservice/template/feature"
        params = {"summary": summary}

        fr_templates = self.session.get(url=endpoint, params=params)

        return fr_templates.dataseq(FeatureTemplateInfo)

    def _get_device_templates(
        self, feature: DeviceTemplateFeature = DeviceTemplateFeature.ALL
    ) -> DataSequence[DeviceTemplateInfo]:
        """In a multitenant vManage system, this API is only available in the Provider view."""
        endpoint = "/dataservice/template/device"
        params = {"feature": feature.value}

        templates = self.session.get(url=endpoint, params=params)
        return templates.dataseq(DeviceTemplateInfo)

    def attach(self, name: str, device: Device, **kwargs):
        template_type = self.get(DeviceTemplate).filter(name=name).single_or_default().config_type
        if template_type == TemplateType.CLI:
            return self._attach_cli(name, device, **kwargs)

        if template_type == TemplateType.FEATURE:
            return self._attach_feature(name, device, **kwargs)

        raise NotImplementedError()

    def _attach_feature(self, name: str, device: Device, **kwargs):
        """Attach Device Template created with Feature Templates.

        Args:
            name: Name of the Device Template to be attached.
            device: Device object under which the template should be attached.
            **device_specific_vars: For parameters in a feature template that you configure as device-specific,
                when you attach a device template to a device, Cisco vManage prompts you for the values to use
                for these parameters. Entering device-specific values in this manner is useful in test or POC networks,
                or if you are deploying a small network. This method generally does not scale well for larger networks.
        """

        def get_device_specific_variables(name: str):
            endpoint = "/dataservice/template/device/config/exportcsv"
            template_id = self.get(DeviceTemplate).filter(name=name).single_or_default().id
            body = {"templateId": template_id, "isEdited": False, "isMasterEdited": False}

            values = self.session.post(endpoint, json=body).json()["header"]["columns"]
            return [DeviceSpecificValue(**value) for value in values]

        vars = get_device_specific_variables(name)
        template_id = self.get(DeviceTemplate).filter(name=name).single_or_default().id
        payload = {
            "deviceTemplateList": [
                {
                    "templateId": template_id,
                    "device": [
                        {
                            "csv-status": "complete",
                            "csv-deviceId": device.uuid,
                            "csv-deviceIP": device.id,
                            "csv-host-name": device.hostname,
                            "csv-templateId": template_id,
                        }
                    ],
                }
            ]
        }

        invalid = False
        for var in vars:
            if var.property not in payload["deviceTemplateList"][0]["device"][0]:
                pointer = payload["deviceTemplateList"][0]["device"][0]
                if var.property not in kwargs["device_specific_vars"]:
                    invalid = True
                    logger.error(f"{var.property} should be provided in attach method as device_specific_vars kwarg.")
                else:
                    pointer[var.property] = kwargs["device_specific_vars"][var.property]  # type: ignore

        if invalid:
            raise TypeError()

        endpoint = "/dataservice/template/device/config/attachfeature"
        logger.info(f"Attaching a template: {name} to the device: {device.hostname}.")
        response = self.session.post(url=endpoint, json=payload).json()
        task = Task(session=self.session, task_id=response["id"]).wait_for_completed()
        if task.result:
            return True
        logger.warning(f"Failed to attach tempate: {name} to the device: {device.hostname}.")
        logger.warning(f"Task activity information: {task.sub_tasks_data[0].activity}")
        return False

    def _attach_cli(self, name: str, device: Device, is_edited: bool = False) -> bool:
        """

        Args:
            name (str): Template name to attached.
            device (Device): Device to attach template.
            is_edited (bool): Flag to indicate whether template is being attached as part of edit

        Returns:
            bool: True if attaching template is successful, otherwise - False.
        """
        try:
            template_id = self.get(CLITemplate).filter(name=name).single_or_default().id
            self.template_validation(template_id, device=device)
        except TemplateNotFoundError:
            logger.error(f"Error, Template with name {name} not found on {device}.")
            return False
        except HTTPError as error:
            error_details = json.loads(error.response.text)
            logger.error(f"Error in config: {error_details['error']['details']}.")
            return False
        payload = {
            "deviceTemplateList": [
                {
                    "templateId": template_id,
                    "device": [
                        {
                            "csv-status": "complete",
                            "csv-deviceId": device.uuid,
                            "csv-deviceIP": device.id,
                            "csv-host-name": device.hostname,
                            "csv-templateId": template_id,
                        }
                    ],
                }
            ]
        }
        if is_edited:
            payload["deviceTemplateList"][0]["isEdited"] = True  # type: ignore
        endpoint = "/dataservice/template/device/config/attachcli"
        logger.info(f"Attaching a template: {name} to the device: {device.hostname}.")
        response = self.session.post(url=endpoint, json=payload).json()
        task = Task(session=self.session, task_id=response["id"]).wait_for_completed()
        if task.result:
            return True
        logger.warning(f"Failed to attach tempate: {name} to the device: {device.hostname}.")
        logger.warning(f"Task activity information: {task.sub_tasks_data[0].activity}")
        return False

    def deatach(self, device: Device) -> bool:
        """
        Deatach it`s the same to change device mode to CLI mode.

        Args:
            device (Device): Device to deatach template (change mode).

        Returns:
            bool: True if change deatach template (mode to CLI) is successful, otherwise - False.
        """
        payload = {
            "deviceType": device.personality.value,
            "devices": [{"deviceId": device.uuid, "deviceIP": device.id}],
        }
        endpoint = "/dataservice/template/config/device/mode/cli"
        logger.info(f"Changing mode to cli mode for {device.hostname}.")
        response = self.session.post(url=endpoint, json=payload).json()
        task = Task(session=self.session, task_id=response["id"]).wait_for_completed()
        if task.result:
            return True
        logger.warning(f"Failed to change to cli mode for device: {device.hostname}.")
        logger.warning(f"Task activity information: {task.sub_tasks_data[0].activity}")
        return False

    @overload
    def delete(self, template: Type[DeviceTemplate], name: str) -> bool:  # type: ignore
        ...

    @overload
    def delete(self, template: Type[FeatureTemplate], name: str) -> bool:  # type: ignore
        ...

    @overload
    def delete(self, template: Type[CLITemplate], name: str) -> bool:  # type: ignore
        ...

    def delete(self, template, name):
        status = False

        if template is FeatureTemplate:
            status = self._delete_feature_template(name)

        if template is DeviceTemplate and name:
            status = self._delete_device_template(name)

        if isinstance(template, CLITemplate):
            status = self._delete_cli_template(name)

        if template is CLITemplate and name:
            status = self._delete_cli_template(name)

        if status:
            logger.info(f"Template {name} was successfuly deleted.")
            return status

        raise NotImplementedError(f"Not implemented for {template}")

    def _delete_feature_template(self, name: str) -> bool:
        template = self.get(FeatureTemplate).filter(name=name).single_or_default()  # type: ignore
        if template:
            endpoint = f"/dataservice/template/feature/{template.id}"
            self.session.delete(url=endpoint)
        return True

    def _delete_device_template(self, name: str) -> bool:
        """

        Args:
            name (str): Name template to delete.

        Raises:
            AttachedError: If template is attached to device.

        Returns:
            bool: True if deletion is successful, otherwise - False.
        """
        template = self.get(DeviceTemplate).filter(name=name).single_or_default()  # type: ignore
        if template:
            endpoint = f"/dataservice/template/device/{template.id}"
            if template.devices_attached == 0:
                response = self.session.delete(url=endpoint)
                logger.info(f"Template with name: {name} - deleted.")
                return response.ok
            logger.warning(f"Template: {template} is attached to device - cannot be deleted.")
            raise AttachedError(template.name)
        return True

    def _delete_cli_template(self, name: str) -> bool:
        """

        Args:
            name (str): Name template to delete.

        Raises:
            AttachedError: If template is attached to device.

        Returns:
            bool: True if deletion is successful, otherwise - False.
        """
        template = self.get(CLITemplate).filter(name=name).single_or_default()  # type: ignore
        if template:
            endpoint = f"/dataservice/template/device/{template.id}"
            if template.devices_attached == 0:
                response = self.session.delete(url=endpoint)
                logger.info(f"Template with name: {name} - deleted.")
                return response.ok
            logger.warning(f"Template: {template} is attached to device - cannot be deleted.")
            raise AttachedError(template.name)
        return True

    @overload
    def edit(self, template: FeatureTemplate) -> Any:
        ...

    @overload
    def edit(self, template: CLITemplate) -> Any:
        ...

    @overload
    def edit(self, template: DeviceTemplate) -> Any:
        ...

    def edit(self, template):
        template_info = self.get(template).filter(name=template.name).single_or_default()
        if not template_info:
            raise TemplateNotFoundError(f"Template with name [{template.name}] does not exists.")

        if isinstance(template, FeatureTemplate):
            return self._edit_feature_template(template, template_info)

        if isinstance(template, DeviceTemplate):
            return self._edit_device_template(template)

        raise NotImplementedError()

    def _edit_device_template(self, template: DeviceTemplate):
        self._create_device_template(template, True)

    def _edit_feature_template(self, template: FeatureTemplate, data: FeatureTemplateInfo) -> vManageResponse:
        if self.is_created_by_generator(template):
            debug = False
            schema = self.get_feature_template_schema(template, debug)
            payload = self.generate_feature_template_payload(template, schema, debug).dict(by_alias=True)
        else:
            payload = json.loads(template.generate_payload(self.session))

        response = self.session.put(f"/dataservice/template/feature/{data.id}", json=payload)
        return response

    @overload
    def create(self, template: FeatureTemplate, debug=False) -> str:
        ...

    @overload
    def create(self, template: DeviceTemplate) -> str:
        ...

    @overload
    def create(self, template: CLITemplate) -> str:
        ...

    def create(self, template, debug: bool = False):
        if isinstance(template, list):
            return [self.create(t) for t in template]

        template_id: Optional[str] = None  # type: ignore
        template_type = None

        # exists = self.get(template).filter(name=template.name)
        # if exists:
        #     raise AlreadyExistsError(f"Template with name [{template.name}] already exists.")

        if isinstance(template, FeatureTemplate):
            if self.is_created_by_generator(template):
                template_id = self.create_by_generator(template, debug)
            else:
                template_id = self._create_feature_template(template)
            template_type = FeatureTemplate.__name__

        if isinstance(template, DeviceTemplate):
            template_id = self._create_device_template(template)
            template_type = DeviceTemplate.__name__

        if isinstance(template, CLITemplate):
            template_id = self._create_cli_template(template)
            template_type = CLITemplate.__name__

        if not template_id:
            raise NotImplementedError()

        logger.info(f"Template {template.name} ({template_type}) was created successfully ({template_id}).")
        return template_id

    def _create_feature_template(self, template: FeatureTemplate) -> str:
        payload = template.generate_payload(self.session)
        response = self.session.post("/dataservice/template/feature", json=json.loads(payload))
        template_id = response.json()["templateId"]

        return template_id

    def _create_cli_template(self, template: CLITemplate) -> str:
        payload = template.generate_payload()
        response = self.session.post("/dataservice/template/device/cli/", json=payload)
        template_id = response.json()["templateId"]

        return template_id

    def _create_device_template(self, device_template: DeviceTemplate, edit: bool = False) -> str:
        def get_general_template_info(
            name: str, fr_templates: DataSequence[FeatureTemplateInfo]
        ) -> FeatureTemplateInfo:
            _template = fr_templates.filter(name=name).single_or_default()

            if not _template:
                raise TypeError(f"{name} does not exists. Device Template is invalid.")

            return _template

        def parse_general_template(
            general_template: GeneralTemplate, fr_templates: DataSequence[FeatureTemplateInfo]
        ) -> GeneralTemplate:
            if general_template.subTemplates:
                general_template.subTemplates = [
                    parse_general_template(_t, fr_templates) for _t in general_template.subTemplates
                ]
            if general_template.name:
                info = get_general_template_info(general_template.name, fr_templates)
                return GeneralTemplate(
                    name=general_template.name,
                    subTemplates=general_template.subTemplates,
                    templateId=info.id,
                    templateType=info.template_type,
                )
            else:
                return general_template

        fr_templates = self.get(FeatureTemplate)  # type: ignore
        device_template.general_templates = list(
            map(lambda x: parse_general_template(x, fr_templates), device_template.general_templates)  # type: ignore
        )

        if edit:
            template_id = (
                self.session.api.templates.get(DeviceTemplate).filter(name=device_template.name).single_or_default().id
            )
            payload = json.loads(device_template.generate_payload())
            response = self.session.put(f"/dataservice/template/device/{template_id}", json=payload)
        else:
            endpoint = "/dataservice/template/device/feature/"
            payload = json.loads(device_template.generate_payload())
            response = self.session.post(endpoint, json=payload)

        return response.text

    def is_created_by_generator(self, template: FeatureTemplate) -> bool:
        """Checks if template is created by generator

        Method will be deleted if every template's payload will be generated dynamically.
        """
        ported_templates = (
            CiscoAAAModel,
            CiscoBFDModel,
            CiscoBannerModel,
            CiscoNTPModel,
            CiscoOMPModel,
            OMPvSmart,
            SecurityvSmart,
            SystemVsmart,
            CiscoVpnInterfaceModel,
            CiscoSystemModel,
            CiscoSNMPModel,
            CiscoVPNModel,
            CiscoBGPModel,
<<<<<<< HEAD
            CiscoOspfModel,
=======
            CliTemplateModel,
>>>>>>> ad2885a2
        )

        return isinstance(template, ported_templates)

    def get_feature_template_schema(self, template: FeatureTemplate, debug: bool = False) -> Any:
        endpoint = f"/dataservice/template/feature/types/definition/{template.type}/15.0.0"
        schema = self.session.get(url=endpoint).json()

        if debug:
            with open(f"response_{template.type}.json", "w") as f:
                f.write(json.dumps(schema, indent=4))

        return schema

    def create_by_generator(self, template: FeatureTemplate, debug: bool) -> str:
        schema = self.get_feature_template_schema(template, debug)
        payload = self.generate_feature_template_payload(template, schema, debug)

        endpoint = "/dataservice/template/feature"
        response = self.session.post(endpoint, json=payload.dict(by_alias=True, exclude_none=True))

        return response.json()["templateId"]

    def generate_feature_template_payload(
        self, template: FeatureTemplate, schema: Any, debug: bool = False
    ) -> FeatureTemplatePayload:
        payload = FeatureTemplatePayload(
            name=template.name,
            description=template.description,
            template_type=template.type,
            device_types=[device_model.value for device_model in template.device_models],
            definition={},
        )  # type: ignore

        fr_template_fields = [FeatureTemplateField(**field) for field in schema["fields"]]  # TODO

        # "name"
        for i, field in enumerate(fr_template_fields):
            value = None

            # TODO How to discover Device specific variable
            if field.key in template.device_specific_variables:
                value = template.device_specific_variables[field.key]
            else:
                # Iterate through every possible field, maybe refactor(?)
                # Use data_path instead. data_path as tuple
                # next(field_value.field_info.extra.get("vmanage_key") == field.key, template.__fields__.values())
                for field_name, field_value in template.__fields__.items():
                    if "vmanage_key" in field_value.field_info.extra:  # type: ignore
                        vmanage_key = field_value.field_info.extra.get("vmanage_key")  # type: ignore
                        if vmanage_key != field.key:
                            break

                        value = template.dict(by_alias=True).get(field_name, None)
                        field_value.field_info.extra.pop("vmanage_key")  # type: ignore
                        break
                if value is None:
                    value = template.dict(by_alias=True).get(field.key, None)

            if template.type == "cisco_vpn_interface" and value is None:
                continue

            if isinstance(value, bool):
                value = str(value).lower()  # type: ignore

            # Merge dictionaries

            # TODO unittests
            def merge(a, b, path=None):
                if path is None:
                    path = []
                for key in b:
                    if key in a:
                        if isinstance(a[key], dict) and isinstance(b[key], dict):
                            merge(a[key], b[key], path + [str(key)])
                        elif a[key] == b[key]:
                            pass  # same leaf value
                        else:
                            raise Exception(f"Conflict at {'.'.join(path + [str(key)])}")
                    else:
                        a[key] = b[key]
                return a

            payload.definition = merge(payload.definition, field.payload_scheme(value))

        if debug:
            with open(f"payload_{template.type}.json", "w") as f:
                f.write(json.dumps(payload.dict(by_alias=True), indent=4))

        return payload

    def validate_device_model(self, template: FeatureTemplate) -> bool:
        """Verify if selected template can be used with provided device model"""

        template_type = self._get_feature_template_types().filter(name=template.type).single_or_default()

        available_devices_for_template = [device["name"] for device in template_type.device_models]

        provided_device_models = [
            dev_mod.value if type(dev_mod) is DeviceModel else dev_mod for dev_mod in template.device_models
        ]

        if not all(dev in available_devices_for_template for dev in provided_device_models):
            logger.debug(f"Available devices for template '{template.type}': {available_devices_for_template}")
            raise DeviceModelError(template, provided_device_models)
        return True

    def _get_feature_template_types(self, type: str = "all") -> DataSequence[FeatureTemplatesTypes]:
        """Gets list off all templates and devices associated with these templates"""

        endpoint = "/dataservice/template/feature/types"
        params = {"type": type}
        response = self.session.get(endpoint, params=params)

        return response.dataseq(FeatureTemplatesTypes)

    def template_validation(self, id: str, device: Device) -> str:
        """Checking the template of the configuration on the machine.

        Args:
            id (str): template id to check.
            device (Device): The device on which the configuration is to be validate.

        Returns:
            str: Validated config.
        """
        payload = {
            "templateId": id,
            "device": {
                "csv-status": "complete",
                "csv-deviceId": device.uuid,
                "csv-deviceIP": device.id,
                "csv-host-name": device.hostname,
                "csv-templateId": id,
            },
            "isEdited": False,
            "isMasterEdited": False,
            "isRFSRequired": True,
        }
        endpoint = "/dataservice/template/device/config/config/"
        response = self.session.post(url=endpoint, json=payload)
        return response.text

    def edit_before_push(self, name: str, device: Device) -> bool:
        """
        Edits device / CLI template before pushing modified config to device(s)

        Args:
            name (str): Template name to edit.
            device (Device): Device to attach template.

        Returns:
            bool: True if edit template is successful, otherwise - False.
        """
        try:
            template_id = self.get(CLITemplate).filter(name=name).single_or_default().id
            self.template_validation(template_id, device=device)
        except TemplateNotFoundError:
            logger.error(f"Error, Template with name {name} not found on {device}.")
            return False
        except HTTPError as error:
            error_details = json.loads(error.response.text)
            logger.error(f"Error in config: {error_details['error']['details']}.")
            return False
        payload = {"templateId": template_id, "deviceIds": [device.uuid], "isEdited": True, "isMasterEdited": True}
        endpoint = "/dataservice/template/device/config/input/"
        logger.info(f"Editing template: {name} of device: {device.hostname}.")
        response = self.session.post(url=endpoint, json=payload).json()
        if (response.get("data") is not None) and (response["data"][0].get("csv-status") == "complete"):
            return True
        logger.warning(f"Failed to edit tempate: {name} of device: {device.hostname}.")
        return False

    def get_device_configuration_preview(self, payload: FeatureToCLIPayload) -> CiscoConfParse:
        text_config = self.session.endpoints.configuration_device_template.get_device_configuration_preview(payload)

        return CiscoConfParse(text_config.splitlines())<|MERGE_RESOLUTION|>--- conflicted
+++ resolved
@@ -23,11 +23,8 @@
 from vmngclient.api.templates.models.cisco_bfd_model import CiscoBFDModel
 from vmngclient.api.templates.models.cisco_bgp_model import CiscoBGPModel
 from vmngclient.api.templates.models.cisco_ntp_model import CiscoNTPModel
-<<<<<<< HEAD
-from vmngclient.api.templates.models.cisco_ospf import CiscoOspfModel
-=======
 from vmngclient.api.templates.models.cisco_omp_model import CiscoOMPModel
->>>>>>> ad2885a2
+from vmngclient.api.templates.models.cisco_ospf import CiscoOSPFModel
 from vmngclient.api.templates.models.cisco_snmp_model import CiscoSNMPModel
 from vmngclient.api.templates.models.cisco_system import CiscoSystemModel
 from vmngclient.api.templates.models.cisco_vpn_interface_model import CiscoVpnInterfaceModel
@@ -509,11 +506,8 @@
             CiscoSNMPModel,
             CiscoVPNModel,
             CiscoBGPModel,
-<<<<<<< HEAD
-            CiscoOspfModel,
-=======
+            CiscoOSPFModel,
             CliTemplateModel,
->>>>>>> ad2885a2
         )
 
         return isinstance(template, ported_templates)
