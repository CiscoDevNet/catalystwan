from __future__ import annotations

import json
import logging
from enum import Enum
from typing import TYPE_CHECKING, Any, Optional, Type, overload

from ciscoconfparse import CiscoConfParse  # type: ignore
from requests.exceptions import HTTPError

from vmngclient.api.task_status_api import Task
from vmngclient.api.templates.cli_template import CLITemplate
from vmngclient.api.templates.device_template.device_template import (
    DeviceSpecificValue,
    DeviceTemplate,
    GeneralTemplate,
)
from vmngclient.api.templates.feature_template import FeatureTemplate
from vmngclient.api.templates.feature_template_field import FeatureTemplateField
from vmngclient.api.templates.feature_template_payload import FeatureTemplatePayload
from vmngclient.api.templates.models.cisco_aaa_model import CiscoAAAModel
from vmngclient.api.templates.models.cisco_bgp_model import CiscoBGPModel
from vmngclient.api.templates.models.cisco_ntp_model import CiscoNTPModel
from vmngclient.api.templates.models.cisco_vpn_interface_model import CiscoVpnInterfaceModel
from vmngclient.api.templates.models.cisco_snmp_model import CiscoSNMPModel
from vmngclient.api.templates.models.cisco_system import CiscoSystemModel
from vmngclient.api.templates.models.cisco_vpn_model import CiscoVPNModel
from vmngclient.api.templates.models.cli_template import CliTemplateModel
from vmngclient.api.templates.models.omp_vsmart_model import OMPvSmart
from vmngclient.api.templates.models.security_vsmart_model import SecurityvSmart
from vmngclient.api.templates.models.system_vsmart_model import SystemVsmart
from vmngclient.dataclasses import Device, DeviceTemplateInfo, FeatureTemplateInfo, FeatureTemplatesTypes, TemplateInfo
from vmngclient.endpoints.configuration_device_template import FeatureToCLIPayload
from vmngclient.exceptions import AttachedError, TemplateNotFoundError
from vmngclient.response import vManageResponse
from vmngclient.typed_list import DataSequence
from vmngclient.utils.device_model import DeviceModel
from vmngclient.utils.template_type import TemplateType

if TYPE_CHECKING:
    from vmngclient.session import vManageSession

logger = logging.getLogger(__name__)


class DeviceModelError(Exception):
    """Used when unsupported device model used in template."""

    def __init__(self, template, device_models):
        self.message = f"Provided template type '{template.type}' not available for device models: {device_models}"
        super().__init__(self.message)


class DeviceTemplateFeature(Enum):
    LAWFUL_INTERCEPTION = "lawful-interception"
    CLOUD_DOCK = "cloud-dock"
    NETWORK_DESIGN = "network-design"
    VMANAGE_DEFAULT = "vmanage-default"
    ALL = "all"


class TemplatesAPI:
    def __init__(self, session: vManageSession) -> None:
        self.session = session

    @overload
    def get(self, template: Type[DeviceTemplate]) -> DataSequence[DeviceTemplateInfo]:  # type: ignore
        ...

    @overload
    def get(self, template: Type[FeatureTemplate]) -> DataSequence[FeatureTemplateInfo]:  # type: ignore
        ...

    @overload
    def get(self, template: Type[CLITemplate]) -> DataSequence[TemplateInfo]:  # type: ignore
        ...

    def get(self, template):
        if isinstance(template, FeatureTemplate):
            return self._get_feature_templates()
        if template is FeatureTemplate:
            return self._get_feature_templates()
        if isinstance(template, (DeviceTemplate, CLITemplate)):
            return self._get_device_templates()
        if template in [DeviceTemplate, CLITemplate]:
            return self._get_device_templates()

        raise NotImplementedError()

    def _get_feature_templates(
        self, summary: bool = True, offset: Optional[int] = None, limit: Optional[int] = None
    ) -> DataSequence[FeatureTemplateInfo]:
        """In a multitenant vManage system, this API is only available in the Provider view."""
        endpoint = "/dataservice/template/feature"
        params = {"summary": summary}

        fr_templates = self.session.get(url=endpoint, params=params)

        return fr_templates.dataseq(FeatureTemplateInfo)

    def _get_device_templates(
        self, feature: DeviceTemplateFeature = DeviceTemplateFeature.ALL
    ) -> DataSequence[DeviceTemplateInfo]:
        """In a multitenant vManage system, this API is only available in the Provider view."""
        endpoint = "/dataservice/template/device"
        params = {"feature": feature.value}

        templates = self.session.get(url=endpoint, params=params)
        return templates.dataseq(DeviceTemplateInfo)

    def attach(self, name: str, device: Device, **kwargs):
        template_type = self.get(DeviceTemplate).filter(name=name).single_or_default().config_type
        if template_type == TemplateType.CLI:
            return self._attach_cli(name, device, **kwargs)

        if template_type == TemplateType.FEATURE:
            return self._attach_feature(name, device, **kwargs)

        raise NotImplementedError()

    def _attach_feature(self, name: str, device: Device, **kwargs):
        """Attach Device Template created with Feature Templates.

        Args:
            name: Name of the Device Template to be attached.
            device: Device object under which the template should be attached.
            **device_specific_vars: For parameters in a feature template that you configure as device-specific,
                when you attach a device template to a device, Cisco vManage prompts you for the values to use
                for these parameters. Entering device-specific values in this manner is useful in test or POC networks,
                or if you are deploying a small network. This method generally does not scale well for larger networks.
        """

        def get_device_specific_variables(name: str):
            endpoint = "/dataservice/template/device/config/exportcsv"
            template_id = self.get(DeviceTemplate).filter(name=name).single_or_default().id
            body = {"templateId": template_id, "isEdited": False, "isMasterEdited": False}

            values = self.session.post(endpoint, json=body).json()["header"]["columns"]
            return [DeviceSpecificValue(**value) for value in values]

        vars = get_device_specific_variables(name)
        template_id = self.get(DeviceTemplate).filter(name=name).single_or_default().id
        payload = {
            "deviceTemplateList": [
                {
                    "templateId": template_id,
                    "device": [
                        {
                            "csv-status": "complete",
                            "csv-deviceId": device.uuid,
                            "csv-deviceIP": device.id,
                            "csv-host-name": device.hostname,
                            "csv-templateId": template_id,
                        }
                    ],
                }
            ]
        }

        invalid = False
        for var in vars:
            if var.property not in payload["deviceTemplateList"][0]["device"][0]:
                pointer = payload["deviceTemplateList"][0]["device"][0]
                if var.property not in kwargs["device_specific_vars"]:
                    invalid = True
                    logger.error(f"{var.property} should be provided in attach method as device_specific_vars kwarg.")
                else:
                    pointer[var.property] = kwargs["device_specific_vars"][var.property]  # type: ignore

        if invalid:
            raise TypeError()

        endpoint = "/dataservice/template/device/config/attachfeature"
        logger.info(f"Attaching a template: {name} to the device: {device.hostname}.")
        response = self.session.post(url=endpoint, json=payload).json()
        task = Task(session=self.session, task_id=response["id"]).wait_for_completed()
        if task.result:
            return True
        logger.warning(f"Failed to attach tempate: {name} to the device: {device.hostname}.")
        logger.warning(f"Task activity information: {task.sub_tasks_data[0].activity}")
        return False

    def _attach_cli(self, name: str, device: Device, is_edited: bool = False) -> bool:
        """

        Args:
            name (str): Template name to attached.
            device (Device): Device to attach template.
            is_edited (bool): Flag to indicate whether template is being attached as part of edit

        Returns:
            bool: True if attaching template is successful, otherwise - False.
        """
        try:
            template_id = self.get(CLITemplate).filter(name=name).single_or_default().id
            self.template_validation(template_id, device=device)
        except TemplateNotFoundError:
            logger.error(f"Error, Template with name {name} not found on {device}.")
            return False
        except HTTPError as error:
            error_details = json.loads(error.response.text)
            logger.error(f"Error in config: {error_details['error']['details']}.")
            return False
        payload = {
            "deviceTemplateList": [
                {
                    "templateId": template_id,
                    "device": [
                        {
                            "csv-status": "complete",
                            "csv-deviceId": device.uuid,
                            "csv-deviceIP": device.id,
                            "csv-host-name": device.hostname,
                            "csv-templateId": template_id,
                        }
                    ],
                }
            ]
        }
        if is_edited:
            payload["deviceTemplateList"][0]["isEdited"] = True  # type: ignore
        endpoint = "/dataservice/template/device/config/attachcli"
        logger.info(f"Attaching a template: {name} to the device: {device.hostname}.")
        response = self.session.post(url=endpoint, json=payload).json()
        task = Task(session=self.session, task_id=response["id"]).wait_for_completed()
        if task.result:
            return True
        logger.warning(f"Failed to attach tempate: {name} to the device: {device.hostname}.")
        logger.warning(f"Task activity information: {task.sub_tasks_data[0].activity}")
        return False

    def deatach(self, device: Device) -> bool:
        """
        Deatach it`s the same to change device mode to CLI mode.

        Args:
            device (Device): Device to deatach template (change mode).

        Returns:
            bool: True if change deatach template (mode to CLI) is successful, otherwise - False.
        """
        payload = {
            "deviceType": device.personality.value,
            "devices": [{"deviceId": device.uuid, "deviceIP": device.id}],
        }
        endpoint = "/dataservice/template/config/device/mode/cli"
        logger.info(f"Changing mode to cli mode for {device.hostname}.")
        response = self.session.post(url=endpoint, json=payload).json()
        task = Task(session=self.session, task_id=response["id"]).wait_for_completed()
        if task.result:
            return True
        logger.warning(f"Failed to change to cli mode for device: {device.hostname}.")
        logger.warning(f"Task activity information: {task.sub_tasks_data[0].activity}")
        return False

    @overload
    def delete(self, template: Type[DeviceTemplate], name: str) -> bool:  # type: ignore
        ...

    @overload
    def delete(self, template: Type[FeatureTemplate], name: str) -> bool:  # type: ignore
        ...

    @overload
    def delete(self, template: Type[CLITemplate], name: str) -> bool:  # type: ignore
        ...

    def delete(self, template, name):
        status = False

        if template is FeatureTemplate:
            status = self._delete_feature_template(name)

        if template is DeviceTemplate and name:
            status = self._delete_device_template(name)

        if isinstance(template, CLITemplate):
            status = self._delete_cli_template(name)

        if template is CLITemplate and name:
            status = self._delete_cli_template(name)

        if status:
            logger.info(f"Template {name} was successfuly deleted.")
            return status

        raise NotImplementedError(f"Not implemented for {template}")

    def _delete_feature_template(self, name: str) -> bool:
        template = self.get(FeatureTemplate).filter(name=name).single_or_default()  # type: ignore
        if template:
            endpoint = f"/dataservice/template/feature/{template.id}"
            self.session.delete(url=endpoint)
        return True

    def _delete_device_template(self, name: str) -> bool:
        """

        Args:
            name (str): Name template to delete.

        Raises:
            AttachedError: If template is attached to device.

        Returns:
            bool: True if deletion is successful, otherwise - False.
        """
        template = self.get(DeviceTemplate).filter(name=name).single_or_default()  # type: ignore
        if template:
            endpoint = f"/dataservice/template/device/{template.id}"
            if template.devices_attached == 0:
                response = self.session.delete(url=endpoint)
                logger.info(f"Template with name: {name} - deleted.")
                return response.ok
            logger.warning(f"Template: {template} is attached to device - cannot be deleted.")
            raise AttachedError(template.name)
        return True

    def _delete_cli_template(self, name: str) -> bool:
        """

        Args:
            name (str): Name template to delete.

        Raises:
            AttachedError: If template is attached to device.

        Returns:
            bool: True if deletion is successful, otherwise - False.
        """
        template = self.get(CLITemplate).filter(name=name).single_or_default()  # type: ignore
        if template:
            endpoint = f"/dataservice/template/device/{template.id}"
            if template.devices_attached == 0:
                response = self.session.delete(url=endpoint)
                logger.info(f"Template with name: {name} - deleted.")
                return response.ok
            logger.warning(f"Template: {template} is attached to device - cannot be deleted.")
            raise AttachedError(template.name)
        return True

    @overload
    def edit(self, template: FeatureTemplate) -> Any:
        ...

    @overload
    def edit(self, template: CLITemplate) -> Any:
        ...

    @overload
    def edit(self, template: DeviceTemplate) -> Any:
        ...

    def edit(self, template):
        template_info = self.get(template).filter(name=template.name).single_or_default()
        if not template_info:
            raise TemplateNotFoundError(f"Template with name [{template.name}] does not exists.")

        if isinstance(template, FeatureTemplate):
            return self._edit_feature_template(template, template_info)

        if isinstance(template, DeviceTemplate):
            return self._edit_device_template(template)

        raise NotImplementedError()

    def _edit_device_template(self, template: DeviceTemplate):
        self._create_device_template(template, True)

    def _edit_feature_template(self, template: FeatureTemplate, data: FeatureTemplateInfo) -> vManageResponse:
        if self.is_created_by_generator(template):
            debug = False
            schema = self.get_feature_template_schema(template, debug)
            payload = self.generate_feature_template_payload(template, schema, debug).dict(by_alias=True)
        else:
            payload = json.loads(template.generate_payload(self.session))

        response = self.session.put(f"/dataservice/template/feature/{data.id}", json=payload)
        return response

    @overload
    def create(self, template: FeatureTemplate, debug=False) -> str:
        ...

    @overload
    def create(self, template: DeviceTemplate) -> str:
        ...

    @overload
    def create(self, template: CLITemplate) -> str:
        ...

    def create(self, template, debug: bool = False):
        if isinstance(template, list):
            return [self.create(t) for t in template]

        template_id: Optional[str] = None  # type: ignore
        template_type = None

        # exists = self.get(template).filter(name=template.name)
        # if exists:
        #     raise AlreadyExistsError(f"Template with name [{template.name}] already exists.")

        if isinstance(template, FeatureTemplate):
            if self.is_created_by_generator(template):
                template_id = self.create_by_generator(template, debug)
            else:
                template_id = self._create_feature_template(template)
            template_type = FeatureTemplate.__name__

        if isinstance(template, DeviceTemplate):
            template_id = self._create_device_template(template)
            template_type = DeviceTemplate.__name__

        if isinstance(template, CLITemplate):
            template_id = self._create_cli_template(template)
            template_type = CLITemplate.__name__

        if not template_id:
            raise NotImplementedError()

        logger.info(f"Template {template.name} ({template_type}) was created successfully ({template_id}).")
        return template_id

    def _create_feature_template(self, template: FeatureTemplate) -> str:
        payload = template.generate_payload(self.session)
        response = self.session.post("/dataservice/template/feature", json=json.loads(payload))
        template_id = response.json()["templateId"]

        return template_id

    def _create_cli_template(self, template: CLITemplate) -> str:
        payload = template.generate_payload()
        response = self.session.post("/dataservice/template/device/cli/", json=payload)
        template_id = response.json()["templateId"]

        return template_id

    def _create_device_template(self, device_template: DeviceTemplate, edit: bool = False) -> str:
        def get_general_template_info(
            name: str, fr_templates: DataSequence[FeatureTemplateInfo]
        ) -> FeatureTemplateInfo:
            _template = fr_templates.filter(name=name).single_or_default()

            if not _template:
                raise TypeError(f"{name} does not exists. Device Template is invalid.")

            return _template

        def parse_general_template(
            general_template: GeneralTemplate, fr_templates: DataSequence[FeatureTemplateInfo]
        ) -> GeneralTemplate:
            if general_template.subTemplates:
                general_template.subTemplates = [
                    parse_general_template(_t, fr_templates) for _t in general_template.subTemplates
                ]
            if general_template.name:
                info = get_general_template_info(general_template.name, fr_templates)
                return GeneralTemplate(
                    name=general_template.name,
                    subTemplates=general_template.subTemplates,
                    templateId=info.id,
                    templateType=info.template_type,
                )
            else:
                return general_template

        fr_templates = self.get(FeatureTemplate)  # type: ignore
        device_template.general_templates = list(
            map(lambda x: parse_general_template(x, fr_templates), device_template.general_templates)  # type: ignore
        )

        if edit:
            template_id = (
                self.session.api.templates.get(DeviceTemplate).filter(name=device_template.name).single_or_default().id
            )
            payload = json.loads(device_template.generate_payload())
            response = self.session.put(f"/dataservice/template/device/{template_id}", json=payload)
        else:
            endpoint = "/dataservice/template/device/feature/"
            payload = json.loads(device_template.generate_payload())
            response = self.session.post(endpoint, json=payload)

        return response.text

    def is_created_by_generator(self, template: FeatureTemplate) -> bool:
        """Checks if template is created by generator

        Method will be deleted if every template's payload will be generated dynamically.
        """
        ported_templates = (
            CiscoAAAModel,
            CiscoNTPModel,
            OMPvSmart,
            SecurityvSmart,
            SystemVsmart,
<<<<<<< HEAD
            CiscoVpnInterfaceModel,
=======
            CiscoSystemModel,
>>>>>>> 211b13c1
            CiscoSNMPModel,
            CiscoVPNModel,
            CiscoBGPModel,
            CliTemplateModel,
        )

        return isinstance(template, ported_templates)

    def get_feature_template_schema(self, template: FeatureTemplate, debug: bool = False) -> Any:
        endpoint = f"/dataservice/template/feature/types/definition/{template.type}/15.0.0"
        schema = self.session.get(url=endpoint).json()

        if debug:
            with open(f"response_{template.type}.json", "w") as f:
                f.write(json.dumps(schema, indent=4))

        return schema

    def create_by_generator(self, template: FeatureTemplate, debug: bool) -> str:
        schema = self.get_feature_template_schema(template, debug)
        payload = self.generate_feature_template_payload(template, schema, debug)

        endpoint = "/dataservice/template/feature"
        response = self.session.post(endpoint, json=payload.dict(by_alias=True, exclude_none=True))

        return response.json()["templateId"]

    def generate_feature_template_payload(
        self, template: FeatureTemplate, schema: Any, debug: bool = False
    ) -> FeatureTemplatePayload:
        payload = FeatureTemplatePayload(
            name=template.name,
            description=template.description,
            template_type=template.type,
            device_types=[device_model.value for device_model in template.device_models],
            definition={},
        )  # type: ignore

        fr_template_fields = [FeatureTemplateField(**field) for field in schema["fields"]]  # TODO

        # "name"
        for i, field in enumerate(fr_template_fields):
            value = None

            # TODO How to discover Device specific variable
            if field.key in template.device_specific_variables:
                value = template.device_specific_variables[field.key]
            else:
                # Iterate through every possible field, maybe refactor(?)
                # Use data_path instead. data_path as tuple
                # next(field_value.field_info.extra.get("vmanage_key") == field.key, template.__fields__.values())
                for field_name, field_value in template.__fields__.items():
                    if "vmanage_key" in field_value.field_info.extra:  # type: ignore
                        vmanage_key = field_value.field_info.extra.get("vmanage_key")  # type: ignore
                        if vmanage_key != field.key:
                            break

                        value = template.dict(by_alias=True).get(field_name, None)
                        field_value.field_info.extra.pop("vmanage_key")  # type: ignore
                        break
                if value is None:
                    value = template.dict(by_alias=True).get(field.key, None)

            if template.type == "cisco_vpn_interface" and value is None:
                continue                         

            if isinstance(value, bool):
                value = str(value).lower()  # type: ignore

            # Merge dictionaries

            # TODO unittests
            def merge(a, b, path=None):
                if path is None:
                    path = []
                for key in b:
                    if key in a:
                        if isinstance(a[key], dict) and isinstance(b[key], dict):
                            merge(a[key], b[key], path + [str(key)])
                        elif a[key] == b[key]:
                            pass  # same leaf value
                        else:
                            raise Exception(f"Conflict at {'.'.join(path + [str(key)])}")
                    else:
                        a[key] = b[key]
                return a

            payload.definition = merge(payload.definition, field.payload_scheme(value))

        if debug:
            with open(f"payload_{template.type}.json", "w") as f:
                f.write(json.dumps(payload.dict(by_alias=True), indent=4))

        return payload

    def validate_device_model(self, template: FeatureTemplate) -> bool:
        """Verify if selected template can be used with provided device model"""

        template_type = self._get_feature_template_types().filter(name=template.type).single_or_default()

        available_devices_for_template = [device["name"] for device in template_type.device_models]

        provided_device_models = [
            dev_mod.value if type(dev_mod) is DeviceModel else dev_mod for dev_mod in template.device_models
        ]

        if not all(dev in available_devices_for_template for dev in provided_device_models):
            logger.debug(f"Available devices for template '{template.type}': {available_devices_for_template}")
            raise DeviceModelError(template, provided_device_models)
        return True

    def _get_feature_template_types(self, type: str = "all") -> DataSequence[FeatureTemplatesTypes]:
        """Gets list off all templates and devices associated with these templates"""

        endpoint = "/dataservice/template/feature/types"
        params = {"type": type}
        response = self.session.get(endpoint, params=params)

        return response.dataseq(FeatureTemplatesTypes)

    def template_validation(self, id: str, device: Device) -> str:
        """Checking the template of the configuration on the machine.

        Args:
            id (str): template id to check.
            device (Device): The device on which the configuration is to be validate.

        Returns:
            str: Validated config.
        """
        payload = {
            "templateId": id,
            "device": {
                "csv-status": "complete",
                "csv-deviceId": device.uuid,
                "csv-deviceIP": device.id,
                "csv-host-name": device.hostname,
                "csv-templateId": id,
            },
            "isEdited": False,
            "isMasterEdited": False,
            "isRFSRequired": True,
        }
        endpoint = "/dataservice/template/device/config/config/"
        response = self.session.post(url=endpoint, json=payload)
        return response.text

    def edit_before_push(self, name: str, device: Device) -> bool:
        """
        Edits device / CLI template before pushing modified config to device(s)

        Args:
            name (str): Template name to edit.
            device (Device): Device to attach template.

        Returns:
            bool: True if edit template is successful, otherwise - False.
        """
        try:
            template_id = self.get(CLITemplate).filter(name=name).single_or_default().id
            self.template_validation(template_id, device=device)
        except TemplateNotFoundError:
            logger.error(f"Error, Template with name {name} not found on {device}.")
            return False
        except HTTPError as error:
            error_details = json.loads(error.response.text)
            logger.error(f"Error in config: {error_details['error']['details']}.")
            return False
        payload = {"templateId": template_id, "deviceIds": [device.uuid], "isEdited": True, "isMasterEdited": True}
        endpoint = "/dataservice/template/device/config/input/"
        logger.info(f"Editing template: {name} of device: {device.hostname}.")
        response = self.session.post(url=endpoint, json=payload).json()
        if (response.get("data") is not None) and (response["data"][0].get("csv-status") == "complete"):
            return True
        logger.warning(f"Failed to edit tempate: {name} of device: {device.hostname}.")
        return False

    def get_device_configuration_preview(self, payload: FeatureToCLIPayload) -> CiscoConfParse:
        text_config = self.session.endpoints.configuration_device_template.get_device_configuration_preview(payload)

        return CiscoConfParse(text_config.splitlines())<|MERGE_RESOLUTION|>--- conflicted
+++ resolved
@@ -494,11 +494,8 @@
             OMPvSmart,
             SecurityvSmart,
             SystemVsmart,
-<<<<<<< HEAD
             CiscoVpnInterfaceModel,
-=======
             CiscoSystemModel,
->>>>>>> 211b13c1
             CiscoSNMPModel,
             CiscoVPNModel,
             CiscoBGPModel,
