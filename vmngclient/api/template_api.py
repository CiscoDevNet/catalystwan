--- conflicted
+++ resolved
@@ -18,11 +18,8 @@
 from vmngclient.api.templates.feature_template_field import FeatureTemplateField, get_path_dict
 from vmngclient.api.templates.feature_template_payload import FeatureTemplatePayload
 from vmngclient.api.templates.models.cisco_aaa_model import CiscoAAAModel
-<<<<<<< HEAD
+from vmngclient.api.templates.models.omp_vsmart_model import OMPvSmart
 from vmngclient.api.templates.models.security_vsmart_model import SecurityvSmart
-=======
-from vmngclient.api.templates.models.omp_vsmart_model import OMPvSmart
->>>>>>> 8a6731d0
 from vmngclient.dataclasses import Device, DeviceTemplateInfo, FeatureTemplateInfo, FeatureTemplatesTypes, TemplateInfo
 from vmngclient.exceptions import AlreadyExistsError, AttachedError, TemplateNotFoundError
 from vmngclient.response import vManageResponse
@@ -461,14 +458,11 @@
 
         Method will be deleted if every template's payload will be generated dynamically.
         """
-<<<<<<< HEAD
         ported_templates = (
             CiscoAAAModel,
+            OMPvSmart,
             SecurityvSmart,
         )
-=======
-        ported_templates = (CiscoAAAModel, OMPvSmart)
->>>>>>> 8a6731d0
 
         return isinstance(template, ported_templates)
 
