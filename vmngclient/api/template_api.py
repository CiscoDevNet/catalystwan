from __future__ import annotations

import json
import logging
from difflib import Differ
from enum import Enum
from typing import TYPE_CHECKING, Optional, Type, overload

from ciscoconfparse import CiscoConfParse  # type: ignore
from requests.exceptions import HTTPError

from vmngclient.api.task_status_api import wait_for_completed
from vmngclient.api.templates.device_template.device_template import (
    DeviceSpecificValue,
    DeviceTemplate,
    GeneralTemplate,
)
from vmngclient.api.templates.feature_template import FeatureTemplate
from vmngclient.dataclasses import Device, DeviceTemplateInfo, FeatureTemplateInfo, TemplateInfo
from vmngclient.exceptions import AlreadyExistsError
from vmngclient.typed_list import DataSequence
from vmngclient.utils.device_model import DeviceModel
from vmngclient.utils.operation_status import OperationStatus

if TYPE_CHECKING:
    from vmngclient.session import vManageSession

logger = logging.getLogger(__name__)


class TemplateType(Enum):
    CLI = "file"
    FEATURE = "template"


class TemplateNotFoundError(Exception):
    """Used when a template item is not found."""

    def __init__(self, template):
        self.message = f"No such template: '{template}'"


class AttachedError(Exception):
    """Used when delete attached template."""

    def __init__(self, template):
        self.message = f"Template: {template} is attached to device."


class TemplateTypeError(Exception):
    """Used when wrong type template."""

    def __init__(self, name):
        self.message = f"Template: {name} - wrong template type."


class DeviceTemplateFeature(Enum):
    LAWFUL_INTERCEPTION = "lawful-interception"
    CLOUD_DOCK = "cloud-dock"
    NETWORK_DESIGN = "network-design"
    VMANAGE_DEFAULT = "vmanage-default"
    ALL = "all"


class TemplatesAPI:
    def __init__(self, session: vManageSession) -> None:
        self.session = session

    def _get_feature_templates(
        self, summary: bool = True, offset: Optional[int] = None, limit: Optional[int] = None
    ) -> DataSequence[FeatureTemplateInfo]:
        """In a multitenant vManage system, this API is only available in the Provider view."""
        endpoint = "/dataservice/template/feature"
        params = {"summary": summary}

        fr_templates = self.session.get(url=endpoint, params=params)

        return fr_templates.dataseq(FeatureTemplateInfo)

    def _get_device_templates(
        self, feature: DeviceTemplateFeature = DeviceTemplateFeature.ALL
    ) -> DataSequence[DeviceTemplateInfo]:
        """In a multitenant vManage system, this API is only available in the Provider view."""
        endpoint = "/dataservice/template/device"
        params = {"feature": feature.value}

        templates = self.session.get(url=endpoint, params=params)
        return templates.dataseq(DeviceTemplateInfo)

    @overload
    def get(self, template: Type[DeviceTemplate]) -> DataSequence[DeviceTemplateInfo]:  # type: ignore
        ...

    @overload
    def get(self, template: Type[FeatureTemplate]) -> DataSequence[FeatureTemplateInfo]:  # type: ignore
        ...

    @overload
    def get(self, template: Type[CLITemplate]) -> DataSequence[TemplateInfo]:  # type: ignore
        ...

    def get(self, template):
        if template is FeatureTemplate:
            return self._get_feature_templates()

        if template is DeviceTemplate or template is CLITemplate:
            return self._get_device_templates()

        raise NotImplementedError()

    @overload
    def attach(self, template: CLITemplate, name: str, device: Device) -> bool:
        ...

    @overload
    def attach(self, template: DeviceTemplate) -> bool:
        ...

    def attach(self, template, device, name=None, **kwargs):
        if isinstance(template, CLITemplate):
            return self._attach_cli(template, name, device)

        if isinstance(template, DeviceTemplate):
            return self.attach_feature(template.name, device, **kwargs)

        if template is DeviceTemplate and name:
            return self.attach_feature(name, device, **kwargs)

        raise NotImplementedError()

    def attach_feature(self, name: str, device: Device, **kwargs):
        """Attach Device Template created with Feature Templates.

        Args:
            name: Name of the Device Template to be attached.
            device: Device object under which the template should be attached.
            **device_specific_vars: For parameters in a feature template that you configure as device-specific,
                when you attach a device template to a device, Cisco vManage prompts you for the values to use
                for these parameters. Entering device-specific values in this manner is useful in test or POC networks,
                or if you are deploying a small network. This method generally does not scale well for larger networks.
        """

<<<<<<< HEAD
        def get_device_specific_variables(name: str):
            endpoint = "/dataservice/template/device/config/exportcsv"
            template_id = self.get(DeviceTemplate).filter(name=name).single_or_default().id
            body = {"templateId": template_id, "isEdited": False, "isMasterEdited": False}

            values = self.session.post(endpoint, json=body).json()["header"]["columns"]
            return [DeviceSpecificValue(**value) for value in values]

        vars = get_device_specific_variables(name)
        template_id = self.get(DeviceTemplate).filter(name=name).single_or_default().id
        payload = {
            "deviceTemplateList": [
                {
                    "templateId": template_id,
                    "device": [
                        {
                            "csv-status": "complete",
                            "csv-deviceId": device.uuid,
                            "csv-deviceIP": device.id,
                            "csv-host-name": device.hostname,
                            "csv-templateId": template_id,
                        }
                    ],
                }
            ]
        }

        invalid = False
        for var in vars:
            if var.property not in payload["deviceTemplateList"][0]["device"][0]:
                pointer = payload["deviceTemplateList"][0]["device"][0]
                if var.property not in kwargs["device_specific_vars"]:
                    invalid = True
                    logger.error(f"{var.property} should be provided in attach method as device_specific_vars kwarg.")
                else:
                    pointer[var.property] = kwargs["device_specific_vars"][var.property]  # type: ignore

        if invalid:
            raise TypeError()

        endpoint = "/dataservice/template/device/config/attachfeature"
        logger.info(f"Attaching a template: {name} to the device: {device.hostname}.")
        response = self.session.post(url=endpoint, json=payload).json()
        task = wait_for_completed(session=self.session, action_id=response["id"])
        if task.status == OperationStatus.SUCCESS.value:
            return True
        logger.warning(f"Failed to attach tempate: {name} to the device: {device.hostname}.")
        logger.warning(f"Task activity information: {task.activity}")
        return False

    def _attach_cli(self, name: str, device: Device) -> bool:
=======
    def edit_before_push(self, name: str, device: Device) -> bool:
        """
        Edits device / CLI template before pushing modified config to device(s)

        Args:
            name (str): Template name to edit.
            device (Device): Device to attach template.

        Returns:
            bool: True if edit template is successful, otherwise - False.
        """
        try:
            template_id = self.get_id(name)
            self.template_validation(template_id, device=device)
        except TemplateNotFoundError:
            logger.error(f"Error, Template with name {name} not found on {device}.")
            return False
        except HTTPError as error:
            error_details = json.loads(error.response.text)
            logger.error(f"Error in config: {error_details['error']['details']}.")
            return False
        payload = {
            "templateId": template_id,
            "deviceIds": [device.uuid],
            "isEdited": True,
            "isMasterEdited": True
        }
        endpoint = "/dataservice/template/device/config/input/"
        logger.info(f"Editing template: {name} of device: {device.hostname}.")
        response = self.session.post(url=endpoint, json=payload).json()
        if ((response.get("data") is not None) and
                (response["data"][0].get("csv-status") == "complete")):
            return True
        logger.warning(f"Failed to edit tempate: {name} of device: {device.hostname}.")
        return False

    def attach(self, name: str, device: Device, is_edited: bool = False) -> bool:
>>>>>>> 5a1ddb29
        """

        Args:
            name (str): Template name to attached.
            device (Device): Device to attach template.
            is_edited (bool): Flag to indicate whether template is being
                              attached as part of edit

        Returns:
            bool: True if attaching template is successful, otherwise - False.
        """
        try:
            template_id = self.get(CLITemplate).filter(id=name).single_or_default().id
            self.template_validation(template_id, device=device)
        except TemplateNotFoundError:
            logger.error(f"Error, Template with name {name} not found on {device}.")
            return False
        except HTTPError as error:
            error_details = json.loads(error.response.text)
            logger.error(f"Error in config: {error_details['error']['details']}.")
            return False
        payload = {
            "deviceTemplateList": [
                {
                    "templateId": template_id,
                    "device": [
                        {
                            "csv-status": "complete",
                            "csv-deviceId": device.uuid,
                            "csv-deviceIP": device.id,
                            "csv-host-name": device.hostname,
                            "csv-templateId": template_id,
                        }
                    ],
                }
            ]
        }
        if is_edited:
            payload["deviceTemplateList"][0]["isEdited"] = True  # type: ignore
        endpoint = "/dataservice/template/device/config/attachcli"
        logger.info(f"Attaching a template: {name} to the device: {device.hostname}.")
        response = self.session.post(url=endpoint, json=payload).json()
        task = wait_for_completed(session=self.session, action_id=response["id"])
        if task.status == OperationStatus.SUCCESS.value:
            return True
        logger.warning(f"Failed to attach tempate: {name} to the device: {device.hostname}.")
        logger.warning(f"Task activity information: {task.activity}")
        return False

    def device_to_cli(self, device: Device) -> bool:
        """

        Args:
            device (Device): Device to change mode.

        Returns:
            bool: True if change mode to cli is successful, otherwise - False.
        """
        payload = {
            "deviceType": device.personality.value,
            "devices": [{"deviceId": device.uuid, "deviceIP": device.id}],
        }
        endpoint = "/dataservice/template/config/device/mode/cli"
        logger.info(f"Changing mode to cli mode for {device.hostname}.")
        response = self.session.post(url=endpoint, json=payload).json()
        task = wait_for_completed(session=self.session, action_id=response["id"])
        if task.status == OperationStatus.SUCCESS.value:
            return True
        logger.warning(f"Failed to change to cli mode for device: {device.hostname}.")
        logger.warning(f"Task activity information: {task.activity}")
        return False

    @overload
    def delete(self, template: Type[DeviceTemplate], name: str) -> bool:  # type: ignore
        ...

    @overload
    def delete(self, template: Type[FeatureTemplate], name: str) -> bool:  # type: ignore
        ...

    @overload
    def delete(self, template: Type[CLITemplate], name: str) -> bool:  # type: ignore
        ...

    def delete(self, template, name):
        status = False

        if template is FeatureTemplate:
            status = self._delete_feature_template(name)

        if template is DeviceTemplate and name:
            status = self._delete_device_template(name)

        if status:
            logger.info(f"Template {name} was successfuly deleted.")
            return status

        raise NotImplementedError(f"Not implemented for {template}")

    def _delete_feature_template(self, name: str) -> bool:
        template = self.get(FeatureTemplate).filter(name=name).single_or_default()
        if template:
            endpoint = f"/dataservice/template/feature/{template.id}"
            self.session.delete(url=endpoint)
        return True

    def _delete_device_template(self, name: str) -> bool:
        """

        Args:
            name (str): Name template to delete.

        Raises:
            AttachedError: If template is attached to device.

        Returns:
            bool: True if deletion is successful, otherwise - False.
        """
        template = self.get(DeviceTemplate).filter(name=name).single_or_default()  # type: ignore
        if template:
            endpoint = f"/dataservice/template/device/{template.id}"
            if template.devices_attached == 0:
                response = self.session.delete(url=endpoint)
                logger.info(f"Template with name: {name} - deleted.")
                return response.ok
            logger.warning(f"Template: {template} is attached to device - cannot be deleted.")
            raise AttachedError(template.name)
        return True

    def _create_cli_template(
        self,
        device_model: DeviceModel,
        name: str,
        description: str,
        config: CiscoConfParse,
    ) -> bool:
        """

        Args:
            device_model (DeviceModel): Device model to create template.
            name (str): Name template to create.
            description (str): Description template to create.
            config (CiscoConfParse): The config to device.

        Raises:
            AlreadyExistsError: If such template name already exists.

        Returns:
            bool: True if create template is successful, otherwise - False.
        """
        if self.get(CLITemplate).filter(name=name).single_or_default():
            raise AlreadyExistsError(f"Error, Template with name: {name} exists.")

        cli_template = CLITemplate(self.session, device_model, name, description)
        cli_template.config = config
        logger.info(f"Template with name: {name} - created.")
        return cli_template.send_to_device()

    def _create_feature_template(self, template: FeatureTemplate) -> str:
        payload = template.generate_payload(self.session)
        response = self.session.post("/dataservice/template/feature", json=json.loads(payload))
        template_id = response.json()["templateId"]

        return template_id

    def _create_device_template(self, device_template: DeviceTemplate) -> str:
        def get_general_template_info(
            name: str, fr_templates: DataSequence[FeatureTemplateInfo]
        ) -> FeatureTemplateInfo:
            _template = fr_templates.filter(name=name).single_or_default()
            if not _template:
                raise TypeError(f"{name} does not exists. Device Template is invalid.")

            return _template

        def parse_general_template(
            general_template: GeneralTemplate, fr_templates: DataSequence[FeatureTemplateInfo]
        ) -> GeneralTemplate:
            if general_template.subTemplates:
                general_template.subTemplates = [
                    parse_general_template(_t, fr_templates) for _t in general_template.subTemplates
                ]

            info = get_general_template_info(general_template.name, fr_templates)
            return GeneralTemplate(
                name=general_template.name,
                subTemplates=general_template.subTemplates,
                templateId=info.id,
                templateType=info.template_type,
            )

        fr_templates = self.get(FeatureTemplate)  # type: ignore
        device_template.general_templates = list(
            map(lambda x: parse_general_template(x, fr_templates), device_template.general_templates)  # type: ignore
        )

        endpoint = "/dataservice/template/device/feature/"
        payload = json.loads(device_template.generate_payload())
        response = self.session.post(endpoint, json=payload)

        return response.text

    @overload
    def create(self, template: FeatureTemplate) -> str:
        ...

    @overload
    def create(self, template: DeviceTemplate) -> str:
        ...

    @overload
    def create(self, template: CLITemplate) -> str:
        ...

    def create(self, template):
        if isinstance(template, list):
            return [self.create(t) for t in template]

        template_id: Optional[str] = None  # type: ignore
        template_type = None

        # exists = self.get(type(template)).filter(name=template.name)
        # if exists:
        #     raise AlreadyExistsError(f"Template [{template.name}] already exists.")

        if isinstance(template, FeatureTemplate):
            template_id = self._create_feature_template(template)
            template_type = FeatureTemplate.__name__

        if isinstance(template, DeviceTemplate):
            template_id = self._create_device_template(template)
            template_type = DeviceTemplate.__name__

        if isinstance(template, CLITemplate):
            raise NotImplementedError("CLITemplate is not supported.")

        if not template_id:
            raise NotImplementedError()

        logger.info(f"Template {template.name} ({template_type}) was created successfully ({template_id}).")
        return template_id

    def template_validation(self, id: str, device: Device) -> str:
        """Checking the template of the configuration on the machine.

        Args:
            id (str): template id to check.
            device (Device): The device on which the configuration is to be validate.

        Returns:
            str: Validated config.
        """
        payload = {
            "templateId": id,
            "device": {
                "csv-status": "complete",
                "csv-deviceId": device.uuid,
                "csv-deviceIP": device.id,
                "csv-host-name": device.hostname,
                "csv-templateId": id,
            },
            "isEdited": False,
            "isMasterEdited": False,
            "isRFSRequired": True,
        }
        endpoint = "/dataservice/template/device/config/config/"
        response = self.session.post(url=endpoint, json=payload)
        return response.text

    @staticmethod
    def compare_template(
        first: CiscoConfParse,
        second: CiscoConfParse,
        full: bool = False,
        debug: bool = False,
    ) -> str:
        """

        Args:
            first: First template for comparison.
            second: Second template for comparison.
            full: Return a full comparison if True, otherwise only the lines that differ.
            debug: Adding debug to the logger. Defaults to False.

        Returns:
            str: The compared templates.

        Code    Meaning
        '- '    line unique to sequence 1
        '+ '    line unique to sequence 2
        '  '    line common to both sequences
        '? '    line not present in either input sequence

        Example:
        >>> a = "!\n  tacacs\n  server 192.168.1.1\n   vpn 2\n   secret-key a\n   auth-port 151\n exit".splitlines()
        >>> b = "!\n  tacacs\n  server 192.168.1.1\n   vpn 3\n   secret-key a\n   auth-port 151\n exit".splitlines()
        >>> a_conf = CiscoConfParse(a)
        >>> b_conf = CiscoConfParse(b)
        >>> compare = TemplateAPI.compare_template(a_conf, b_conf full=True)
        >>> print(compare)
          !
            tacacs
            server 192.168.1.1
        -    vpn 2
        ?        ^
        +    vpn 3
        ?        ^
            secret-key a
            auth-port 151
        exit
        """
        first_n = list(map(lambda x: x + "\n", first.ioscfg))
        second_n = list(map(lambda x: x + "\n", second.ioscfg))
        compare = list(Differ().compare(first_n, second_n))
        if not full:
            compare = [x for x in compare if x[0] in ["?", "-", "+"]]
        if debug:
            logger.debug("".join(compare))
        return "".join(compare)

    def compare_with_running(
        self,
        template: CiscoConfParse,
        device: Device,
        full: bool = False,
        debug: bool = False,
    ) -> str:
        """The comparison of the config with the one running on the machine.

        Args:
            template: The template to compare.
            device: The device on which to compare config.
            full: Return a full comparison if True, otherwise only the lines that differ.
            debug: Adding debug to the logger. Defaults to False.

        Returns:
            str: The compared templates.

        Example:
        >>> a = "!\n  tacacs\n  server 192.168.1.1\n   vpn 512\n   secret-key a\n   auth-port 151\n exit".splitlines()
        >>> a_conf = CiscoConfParse(a)
        >>> device = DevicesAPI(API_SESSION).get(DeviceField.HOSTNAME, device_name)
        >>> compare = TemplateAPI.compare_template(a_conf, device, full=True)
        >>> print(compare)
        .
        .
        .
            zbfw-udp-idle-time    30
           !
          !
        + !
        +   tacacs
        +   server 192.168.1.1
        +    vpn vpn 512
        +    secret-key a
        +    auth-port 151
        +  exit
          omp
           no shutdown
           ecmp-limit       6
        .
        .
        .
        """
        running_config = CLITemplate(
            self.session, DeviceModel(device.model), "running_conf", "running_conf"
        ).load_running(device)
        return self.compare_template(running_config, template, debug)


class CLITemplate:
    def __init__(
        self,
        session: vManageSession,
        device_model: DeviceModel,
        name: str,
        description: str,
        device: Optional[Device] = None,
    ):
        self.session = session
        self.device = device
        self.device_model = device_model
        self.name = name
        self.description = description
        self.config: CiscoConfParse = CiscoConfParse([])

    def load(self, id: str) -> CiscoConfParse:
        """Load CLI config from template.

        Args:
            id (str): The template id from which load config.

        Raises:
            TemplateTypeError: wrong template type - CLI required.

        Returns:
            CiscoConfParse: Loaded template.
        """
        endpoint = f"/dataservice/template/device/object/{id}"
        config = self.session.get_json(endpoint)
        if TemplateType(config["configType"]) == TemplateType.FEATURE:
            raise TemplateTypeError(config["templateName"])
        self.config = CiscoConfParse(config["templateConfiguration"].splitlines())
        return self.config

    def load_running(self, device: Device) -> CiscoConfParse:
        """Load running config from device.

        Args:
            device (Device): The device from which load config.

        Returns:
            CiscoConfParse: A working configuration on the machine.
        """
        endpoint = f"/dataservice/template/config/running/{device.uuid}"
        config = self.session.get_json(endpoint)
        self.config = CiscoConfParse(config["config"].splitlines())
        logger.debug(f"Template loaded from {device.hostname}.")
        return self.config

    def send_to_device(self) -> bool:
        """

        Returns:
            bool: True if send template to device is successful, otherwise - False.

        The payload differs depending on the type of machine - for physical machines it has two more attributes.
        """
        config_str = "\n".join(self.config.ioscfg)
        payload = {
            "templateName": self.name,
            "templateDescription": self.description,
            "deviceType": self.device_model.value,
            "templateConfiguration": config_str,
            "factoryDefault": False,
            "configType": "file",
        }
        if self.device_model not in [
            DeviceModel.VEDGE,
            DeviceModel.VSMART,
            DeviceModel.VMANAGE,
            DeviceModel.VBOND,
        ]:
            payload["cliType"] = "device"
            payload["draftMode"] = False

        endpoint = "/dataservice/template/device/cli/"
        try:
            self.session.post(url=endpoint, json=payload).json()
        except HTTPError as error:
            response = json.loads(error.response.text)["error"]
            logger.error(f'Response message: {response["message"]}')
            logger.error(f'Response details: {response["details"]}')
            return False
        logger.info(f"Template with name: {self.name} - sent to the device.")
        return True

    def update(self, id: str, config: CiscoConfParse) -> bool:
        """Update an existing cli template.

        Args:
            id (str): Template id to update.
            config (CiscoConfParse): Updated config.

        Returns:
            bool: True if update template is successful, otherwise - False.

        """
        self.config = config
        config_str = "\n".join(self.config.ioscfg)
        payload = {
            "templateId": id,
            "templateName": self.name,
            "templateDescription": self.description,
            "deviceType": self.device_model.value,
            "templateConfiguration": config_str,
            "factoryDefault": False,
            "configType": "file",
            "draftMode": False,
        }
        endpoint = f"/dataservice/template/device/{id}"
        try:
            self.session.put(url=endpoint, json=payload)
        except HTTPError as error:
            response = json.loads(error.response.text)["error"]
            logger.error(f'Response message: {response["message"]}')
            logger.error(f'Response details: {response["details"]}')
            return False
        logger.info(f"Template with name: {self.name} - updated.")
        return True

    def add_to_config(self, add_config: CiscoConfParse, add_before: str) -> None:
        """Add config to existing config before provided value.

        Args:
            add_config (CiscoConfParse): Config to added.
            add_before (str): The value before which to add config.
        """
        for comand in add_config.ioscfg:
            self.config.ConfigObjs.insert_before(add_before, comand, atomic=True)<|MERGE_RESOLUTION|>--- conflicted
+++ resolved
@@ -140,7 +140,6 @@
                 or if you are deploying a small network. This method generally does not scale well for larger networks.
         """
 
-<<<<<<< HEAD
         def get_device_specific_variables(name: str):
             endpoint = "/dataservice/template/device/config/exportcsv"
             template_id = self.get(DeviceTemplate).filter(name=name).single_or_default().id
@@ -191,8 +190,6 @@
         logger.warning(f"Task activity information: {task.activity}")
         return False
 
-    def _attach_cli(self, name: str, device: Device) -> bool:
-=======
     def edit_before_push(self, name: str, device: Device) -> bool:
         """
         Edits device / CLI template before pushing modified config to device(s)
@@ -205,7 +202,7 @@
             bool: True if edit template is successful, otherwise - False.
         """
         try:
-            template_id = self.get_id(name)
+            template_id = self.get_id(name)  # type: ignore
             self.template_validation(template_id, device=device)
         except TemplateNotFoundError:
             logger.error(f"Error, Template with name {name} not found on {device}.")
@@ -214,23 +211,16 @@
             error_details = json.loads(error.response.text)
             logger.error(f"Error in config: {error_details['error']['details']}.")
             return False
-        payload = {
-            "templateId": template_id,
-            "deviceIds": [device.uuid],
-            "isEdited": True,
-            "isMasterEdited": True
-        }
+        payload = {"templateId": template_id, "deviceIds": [device.uuid], "isEdited": True, "isMasterEdited": True}
         endpoint = "/dataservice/template/device/config/input/"
         logger.info(f"Editing template: {name} of device: {device.hostname}.")
         response = self.session.post(url=endpoint, json=payload).json()
-        if ((response.get("data") is not None) and
-                (response["data"][0].get("csv-status") == "complete")):
+        if (response.get("data") is not None) and (response["data"][0].get("csv-status") == "complete"):
             return True
         logger.warning(f"Failed to edit tempate: {name} of device: {device.hostname}.")
         return False
 
-    def attach(self, name: str, device: Device, is_edited: bool = False) -> bool:
->>>>>>> 5a1ddb29
+    def _attach_cli(self, name: str, device: Device, is_edited: bool = False) -> bool:
         """
 
         Args:
