from __future__ import annotations

import json
import logging
from enum import Enum
from typing import TYPE_CHECKING, Any, Optional, Type, overload

from ciscoconfparse import CiscoConfParse  # type: ignore
from requests.exceptions import HTTPError

from vmngclient.api.task_status_api import Task
from vmngclient.api.templates.cli_template import CLITemplate
from vmngclient.api.templates.device_template.device_template import (
    DeviceSpecificValue,
    DeviceTemplate,
    GeneralTemplate,
)
from vmngclient.api.templates.feature_template import FeatureTemplate
from vmngclient.api.templates.feature_template_field import FeatureTemplateField, get_path_dict
from vmngclient.api.templates.feature_template_payload import FeatureTemplatePayload
from vmngclient.api.templates.models.cisco_aaa_model import CiscoAAAModel
from vmngclient.api.templates.models.cisco_ntp_model import CiscoNTPModel
<<<<<<< HEAD
from vmngclient.api.templates.models.cisco_vpn_interface_model import CiscoVpnInterfaceModel
=======
>>>>>>> 6caef2f9
from vmngclient.api.templates.models.cisco_snmp_model import CiscoSNMPModel
from vmngclient.api.templates.models.cisco_vpn_model import CiscoVPNModel
from vmngclient.api.templates.models.omp_vsmart_model import OMPvSmart
from vmngclient.api.templates.models.security_vsmart_model import SecurityvSmart
from vmngclient.api.templates.models.system_vsmart_model import SystemVsmart
from vmngclient.dataclasses import Device, DeviceTemplateInfo, FeatureTemplateInfo, FeatureTemplatesTypes, TemplateInfo
from vmngclient.endpoints.configuration_device_template import FeatureToCLIPayload
from vmngclient.exceptions import AttachedError, TemplateNotFoundError
from vmngclient.response import vManageResponse
from vmngclient.typed_list import DataSequence
from vmngclient.utils.device_model import DeviceModel
from vmngclient.utils.template_type import TemplateType

if TYPE_CHECKING:
    from vmngclient.session import vManageSession

logger = logging.getLogger(__name__)


class DeviceModelError(Exception):
    """Used when unsupported device model used in template."""

    def __init__(self, template, device_models):
        self.message = f"Provided template type '{template.type}' not available for device models: {device_models}"
        super().__init__(self.message)


class DeviceTemplateFeature(Enum):
    LAWFUL_INTERCEPTION = "lawful-interception"
    CLOUD_DOCK = "cloud-dock"
    NETWORK_DESIGN = "network-design"
    VMANAGE_DEFAULT = "vmanage-default"
    ALL = "all"


class TemplatesAPI:
    def __init__(self, session: vManageSession) -> None:
        self.session = session

    @overload
    def get(self, template: Type[DeviceTemplate]) -> DataSequence[DeviceTemplateInfo]:  # type: ignore
        ...

    @overload
    def get(self, template: Type[FeatureTemplate]) -> DataSequence[FeatureTemplateInfo]:  # type: ignore
        ...

    @overload
    def get(self, template: Type[CLITemplate]) -> DataSequence[TemplateInfo]:  # type: ignore
        ...

    def get(self, template):
        if isinstance(template, FeatureTemplate):
            return self._get_feature_templates()
        if template is FeatureTemplate:
            return self._get_feature_templates()
        if isinstance(template, (DeviceTemplate, CLITemplate)):
            return self._get_device_templates()
        if template in [DeviceTemplate, CLITemplate]:
            return self._get_device_templates()

        raise NotImplementedError()

    def _get_feature_templates(
        self, summary: bool = True, offset: Optional[int] = None, limit: Optional[int] = None
    ) -> DataSequence[FeatureTemplateInfo]:
        """In a multitenant vManage system, this API is only available in the Provider view."""
        endpoint = "/dataservice/template/feature"
        params = {"summary": summary}

        fr_templates = self.session.get(url=endpoint, params=params)

        return fr_templates.dataseq(FeatureTemplateInfo)

    def _get_device_templates(
        self, feature: DeviceTemplateFeature = DeviceTemplateFeature.ALL
    ) -> DataSequence[DeviceTemplateInfo]:
        """In a multitenant vManage system, this API is only available in the Provider view."""
        endpoint = "/dataservice/template/device"
        params = {"feature": feature.value}

        templates = self.session.get(url=endpoint, params=params)
        return templates.dataseq(DeviceTemplateInfo)

    def attach(self, name: str, device: Device, **kwargs):
        template_type = self.get(DeviceTemplate).filter(name=name).single_or_default().config_type
        if template_type == TemplateType.CLI:
            return self._attach_cli(name, device, **kwargs)

        if template_type == TemplateType.FEATURE:
            return self._attach_feature(name, device, **kwargs)

        raise NotImplementedError()

    def _attach_feature(self, name: str, device: Device, **kwargs):
        """Attach Device Template created with Feature Templates.

        Args:
            name: Name of the Device Template to be attached.
            device: Device object under which the template should be attached.
            **device_specific_vars: For parameters in a feature template that you configure as device-specific,
                when you attach a device template to a device, Cisco vManage prompts you for the values to use
                for these parameters. Entering device-specific values in this manner is useful in test or POC networks,
                or if you are deploying a small network. This method generally does not scale well for larger networks.
        """

        def get_device_specific_variables(name: str):
            endpoint = "/dataservice/template/device/config/exportcsv"
            template_id = self.get(DeviceTemplate).filter(name=name).single_or_default().id
            body = {"templateId": template_id, "isEdited": False, "isMasterEdited": False}

            values = self.session.post(endpoint, json=body).json()["header"]["columns"]
            return [DeviceSpecificValue(**value) for value in values]

        vars = get_device_specific_variables(name)
        template_id = self.get(DeviceTemplate).filter(name=name).single_or_default().id
        payload = {
            "deviceTemplateList": [
                {
                    "templateId": template_id,
                    "device": [
                        {
                            "csv-status": "complete",
                            "csv-deviceId": device.uuid,
                            "csv-deviceIP": device.id,
                            "csv-host-name": device.hostname,
                            "csv-templateId": template_id,
                        }
                    ],
                }
            ]
        }

        invalid = False
        for var in vars:
            if var.property not in payload["deviceTemplateList"][0]["device"][0]:
                pointer = payload["deviceTemplateList"][0]["device"][0]
                if var.property not in kwargs["device_specific_vars"]:
                    invalid = True
                    logger.error(f"{var.property} should be provided in attach method as device_specific_vars kwarg.")
                else:
                    pointer[var.property] = kwargs["device_specific_vars"][var.property]  # type: ignore

        if invalid:
            raise TypeError()

        endpoint = "/dataservice/template/device/config/attachfeature"
        logger.info(f"Attaching a template: {name} to the device: {device.hostname}.")
        response = self.session.post(url=endpoint, json=payload).json()
        task = Task(session=self.session, task_id=response["id"]).wait_for_completed()
        if task.result:
            return True
        logger.warning(f"Failed to attach tempate: {name} to the device: {device.hostname}.")
        logger.warning(f"Task activity information: {task.sub_tasks_data[0].activity}")
        return False

    def _attach_cli(self, name: str, device: Device, is_edited: bool = False) -> bool:
        """

        Args:
            name (str): Template name to attached.
            device (Device): Device to attach template.
            is_edited (bool): Flag to indicate whether template is being attached as part of edit

        Returns:
            bool: True if attaching template is successful, otherwise - False.
        """
        try:
            template_id = self.get(CLITemplate).filter(name=name).single_or_default().id
            self.template_validation(template_id, device=device)
        except TemplateNotFoundError:
            logger.error(f"Error, Template with name {name} not found on {device}.")
            return False
        except HTTPError as error:
            error_details = json.loads(error.response.text)
            logger.error(f"Error in config: {error_details['error']['details']}.")
            return False
        payload = {
            "deviceTemplateList": [
                {
                    "templateId": template_id,
                    "device": [
                        {
                            "csv-status": "complete",
                            "csv-deviceId": device.uuid,
                            "csv-deviceIP": device.id,
                            "csv-host-name": device.hostname,
                            "csv-templateId": template_id,
                        }
                    ],
                }
            ]
        }
        if is_edited:
            payload["deviceTemplateList"][0]["isEdited"] = True  # type: ignore
        endpoint = "/dataservice/template/device/config/attachcli"
        logger.info(f"Attaching a template: {name} to the device: {device.hostname}.")
        response = self.session.post(url=endpoint, json=payload).json()
        task = Task(session=self.session, task_id=response["id"]).wait_for_completed()
        if task.result:
            return True
        logger.warning(f"Failed to attach tempate: {name} to the device: {device.hostname}.")
        logger.warning(f"Task activity information: {task.sub_tasks_data[0].activity}")
        return False

    def deatach(self, device: Device) -> bool:
        """
        Deatach it`s the same to change device mode to CLI mode.

        Args:
            device (Device): Device to deatach template (change mode).

        Returns:
            bool: True if change deatach template (mode to CLI) is successful, otherwise - False.
        """
        payload = {
            "deviceType": device.personality.value,
            "devices": [{"deviceId": device.uuid, "deviceIP": device.id}],
        }
        endpoint = "/dataservice/template/config/device/mode/cli"
        logger.info(f"Changing mode to cli mode for {device.hostname}.")
        response = self.session.post(url=endpoint, json=payload).json()
        task = Task(session=self.session, task_id=response["id"]).wait_for_completed()
        if task.result:
            return True
        logger.warning(f"Failed to change to cli mode for device: {device.hostname}.")
        logger.warning(f"Task activity information: {task.sub_tasks_data[0].activity}")
        return False

    @overload
    def delete(self, template: Type[DeviceTemplate], name: str) -> bool:  # type: ignore
        ...

    @overload
    def delete(self, template: Type[FeatureTemplate], name: str) -> bool:  # type: ignore
        ...

    @overload
    def delete(self, template: Type[CLITemplate], name: str) -> bool:  # type: ignore
        ...

    def delete(self, template, name):
        status = False

        if template is FeatureTemplate:
            status = self._delete_feature_template(name)

        if template is DeviceTemplate and name:
            status = self._delete_device_template(name)

        if isinstance(template, CLITemplate):
            status = self._delete_cli_template(name)

        if template is CLITemplate and name:
            status = self._delete_cli_template(name)

        if status:
            logger.info(f"Template {name} was successfuly deleted.")
            return status

        raise NotImplementedError(f"Not implemented for {template}")

    def _delete_feature_template(self, name: str) -> bool:
        template = self.get(FeatureTemplate).filter(name=name).single_or_default()  # type: ignore
        if template:
            endpoint = f"/dataservice/template/feature/{template.id}"
            self.session.delete(url=endpoint)
        return True

    def _delete_device_template(self, name: str) -> bool:
        """

        Args:
            name (str): Name template to delete.

        Raises:
            AttachedError: If template is attached to device.

        Returns:
            bool: True if deletion is successful, otherwise - False.
        """
        template = self.get(DeviceTemplate).filter(name=name).single_or_default()  # type: ignore
        if template:
            endpoint = f"/dataservice/template/device/{template.id}"
            if template.devices_attached == 0:
                response = self.session.delete(url=endpoint)
                logger.info(f"Template with name: {name} - deleted.")
                return response.ok
            logger.warning(f"Template: {template} is attached to device - cannot be deleted.")
            raise AttachedError(template.name)
        return True

    def _delete_cli_template(self, name: str) -> bool:
        """

        Args:
            name (str): Name template to delete.

        Raises:
            AttachedError: If template is attached to device.

        Returns:
            bool: True if deletion is successful, otherwise - False.
        """
        template = self.get(CLITemplate).filter(name=name).single_or_default()  # type: ignore
        if template:
            endpoint = f"/dataservice/template/device/{template.id}"
            if template.devices_attached == 0:
                response = self.session.delete(url=endpoint)
                logger.info(f"Template with name: {name} - deleted.")
                return response.ok
            logger.warning(f"Template: {template} is attached to device - cannot be deleted.")
            raise AttachedError(template.name)
        return True

    @overload
    def edit(self, template: FeatureTemplate) -> Any:
        ...

    @overload
    def edit(self, template: CLITemplate) -> Any:
        ...

    def edit(self, template):
        template_info = self.get(template).filter(name=template.name).single_or_default()
        if not template_info:
            raise TemplateNotFoundError(f"Template with name [{template.name}] does not exists.")

        if isinstance(template, FeatureTemplate):
            return self._edit_feature_template(template, template_info)

        raise NotImplementedError()

    def _edit_feature_template(self, template: FeatureTemplate, data: FeatureTemplateInfo) -> vManageResponse:
        if self.is_created_by_generator(template):
            debug = False
            schema = self.get_feature_template_schema(template, debug)
            payload = self.generate_feature_template_payload(template, schema, debug).dict(by_alias=True)
        else:
            payload = json.loads(template.generate_payload(self.session))

        response = self.session.put(f"/dataservice/template/feature/{data.id}", json=payload)
        return response

    @overload
    def create(self, template: FeatureTemplate, debug=False) -> str:
        ...

    @overload
    def create(self, template: DeviceTemplate) -> str:
        ...

    @overload
    def create(self, template: CLITemplate) -> str:
        ...

    def create(self, template, debug: bool = False):
        if isinstance(template, list):
            return [self.create(t) for t in template]

        template_id: Optional[str] = None  # type: ignore
        template_type = None

        # exists = self.get(template).filter(name=template.name)
        # if exists:
        #     raise AlreadyExistsError(f"Template with name [{template.name}] already exists.")

        if isinstance(template, FeatureTemplate):
            if self.is_created_by_generator(template):
                template_id = self.create_by_generator(template, debug)
            else:
                template_id = self._create_feature_template(template)
            template_type = FeatureTemplate.__name__

        if isinstance(template, DeviceTemplate):
            template_id = self._create_device_template(template)
            template_type = DeviceTemplate.__name__

        if isinstance(template, CLITemplate):
            template_id = self._create_cli_template(template)
            template_type = CLITemplate.__name__

        if not template_id:
            raise NotImplementedError()

        logger.info(f"Template {template.name} ({template_type}) was created successfully ({template_id}).")
        return template_id

    def _create_feature_template(self, template: FeatureTemplate) -> str:
        payload = template.generate_payload(self.session)
        response = self.session.post("/dataservice/template/feature", json=json.loads(payload))
        template_id = response.json()["templateId"]

        return template_id

    def _create_cli_template(self, template: CLITemplate) -> str:
        payload = template.generate_payload()
        response = self.session.post("/dataservice/template/device/cli/", json=payload)
        template_id = response.json()["templateId"]

        return template_id

    def _create_device_template(self, device_template: DeviceTemplate) -> str:
        def get_general_template_info(
            name: str, fr_templates: DataSequence[FeatureTemplateInfo]
        ) -> FeatureTemplateInfo:
            _template = fr_templates.filter(name=name).single_or_default()
            if not _template:
                raise TypeError(f"{name} does not exists. Device Template is invalid.")

            return _template

        def parse_general_template(
            general_template: GeneralTemplate, fr_templates: DataSequence[FeatureTemplateInfo]
        ) -> GeneralTemplate:
            if general_template.subTemplates:
                general_template.subTemplates = [
                    parse_general_template(_t, fr_templates) for _t in general_template.subTemplates
                ]

            info = get_general_template_info(general_template.name, fr_templates)
            return GeneralTemplate(
                name=general_template.name,
                subTemplates=general_template.subTemplates,
                templateId=info.id,
                templateType=info.template_type,
            )

        fr_templates = self.get(FeatureTemplate)  # type: ignore
        device_template.general_templates = list(
            map(lambda x: parse_general_template(x, fr_templates), device_template.general_templates)  # type: ignore
        )

        endpoint = "/dataservice/template/device/feature/"
        payload = json.loads(device_template.generate_payload())
        response = self.session.post(endpoint, json=payload)

        return response.text

    def is_created_by_generator(self, template: FeatureTemplate) -> bool:
        """Checks if template is created by generator

        Method will be deleted if every template's payload will be generated dynamically.
        """
        ported_templates = (
            CiscoAAAModel,
            CiscoNTPModel,
            OMPvSmart,
            SecurityvSmart,
            SystemVsmart,
<<<<<<< HEAD
            CiscoVpnInterfaceModel,
=======
>>>>>>> 6caef2f9
            CiscoSNMPModel,
            CiscoVPNModel,
        )

        return isinstance(template, ported_templates)

    def get_feature_template_schema(self, template: FeatureTemplate, debug: bool = False) -> Any:
        endpoint = f"/dataservice/template/feature/types/definition/{template.type}/15.0.0"
        schema = self.session.get(url=endpoint).json()

        if debug:
            with open(f"response_{template.type}.json", "w") as f:
                f.write(json.dumps(schema, indent=4))

        return schema

    def create_by_generator(self, template: FeatureTemplate, debug: bool) -> str:
        schema = self.get_feature_template_schema(template, debug)
        payload = self.generate_feature_template_payload(template, schema, debug)

        endpoint = "/dataservice/template/feature"
        response = self.session.post(endpoint, json=payload.dict(by_alias=True, exclude_none=True))

        return response.json()["templateId"]

    def generate_feature_template_payload(
        self, template: FeatureTemplate, schema: Any, debug: bool = False
    ) -> FeatureTemplatePayload:
        payload = FeatureTemplatePayload(
            name=template.name,
            description=template.description,
            template_type=template.type,
            device_types=[device_model.value for device_model in template.device_models],
            definition={},
        )  # type: ignore

        fr_template_fields = [FeatureTemplateField(**field) for field in schema["fields"]]  # TODO

        # "name"
        for i, field in enumerate(fr_template_fields):
            value = None
            pointer = payload.definition

            # TODO How to discover Device specific variable
            if field.key in template.device_specific_variables:
                value = template.device_specific_variables[field.key]
            else:
                # Iterate through every possible field, maybe refactor(?)
                # Use data_path instead. data_path as tuple
                # next(field_value.field_info.extra.get("vmanage_key") == field.key, template.__fields__.values())
                for field_name, field_value in template.__fields__.items():
<<<<<<< HEAD
                    if "vmanage_key" in field_value.field_info.extra:
                        vmanage_key = field_value.field_info.extra.get("vmanage_key")
                        if vmanage_key != field.key:
                            break
                        value = template.dict(by_alias=True).get(field_name, None)
                        field_value.field_info.extra.pop("vmanage_key")
                        break
                    
                
                if value is None:
                    value = template.dict(by_alias=True).get(field.key, None)
            
            if template.type == "cisco_vpn_interface" and value is None:
                continue            
=======
                    if "vmanage_key" in field_value.field_info.extra:  # type: ignore
                        vmanage_key = field_value.field_info.extra.get("vmanage_key")  # type: ignore
                        if vmanage_key != field.key:
                            break
                        value = template.dict(by_alias=True).get(field_name, None)
                        field_value.field_info.extra.pop("vmanage_key")  # type: ignore
                        break

                if value is None:
                    value = template.dict(by_alias=True).get(field.key, None)
>>>>>>> 6caef2f9

            if isinstance(value, bool):
                value = str(value).lower()  # type: ignore

            for path in field.dataPath:
                if not pointer.get(path):
                    pointer[path] = {}
                pointer = pointer[path]
            pointer.update(field.payload_scheme(value, payload.definition))

        if debug:
            with open(f"payload_{template.type}.json", "w") as f:
                f.write(json.dumps(payload.dict(by_alias=True), indent=4))

        return payload

    def validate_device_model(self, template: FeatureTemplate) -> bool:
        """Verify if selected template can be used with provided device model"""

        template_type = self._get_feature_template_types().filter(name=template.type).single_or_default()

        available_devices_for_template = [device["name"] for device in template_type.device_models]

        provided_device_models = [
            dev_mod.value if type(dev_mod) is DeviceModel else dev_mod for dev_mod in template.device_models
        ]

        if not all(dev in available_devices_for_template for dev in provided_device_models):
            logger.debug(f"Available devices for template '{template.type}': {available_devices_for_template}")
            raise DeviceModelError(template, provided_device_models)
        return True

    def _get_feature_template_types(self, type: str = "all") -> DataSequence[FeatureTemplatesTypes]:
        """Gets list off all templates and devices associated with these templates"""

        endpoint = "/dataservice/template/feature/types"
        params = {"type": type}
        response = self.session.get(endpoint, params=params)

        return response.dataseq(FeatureTemplatesTypes)

    def template_validation(self, id: str, device: Device) -> str:
        """Checking the template of the configuration on the machine.

        Args:
            id (str): template id to check.
            device (Device): The device on which the configuration is to be validate.

        Returns:
            str: Validated config.
        """
        payload = {
            "templateId": id,
            "device": {
                "csv-status": "complete",
                "csv-deviceId": device.uuid,
                "csv-deviceIP": device.id,
                "csv-host-name": device.hostname,
                "csv-templateId": id,
            },
            "isEdited": False,
            "isMasterEdited": False,
            "isRFSRequired": True,
        }
        endpoint = "/dataservice/template/device/config/config/"
        response = self.session.post(url=endpoint, json=payload)
        return response.text

    def edit_before_push(self, name: str, device: Device) -> bool:
        """
        Edits device / CLI template before pushing modified config to device(s)

        Args:
            name (str): Template name to edit.
            device (Device): Device to attach template.

        Returns:
            bool: True if edit template is successful, otherwise - False.
        """
        try:
            template_id = self.get(CLITemplate).filter(name=name).single_or_default().id
            self.template_validation(template_id, device=device)
        except TemplateNotFoundError:
            logger.error(f"Error, Template with name {name} not found on {device}.")
            return False
        except HTTPError as error:
            error_details = json.loads(error.response.text)
            logger.error(f"Error in config: {error_details['error']['details']}.")
            return False
        payload = {"templateId": template_id, "deviceIds": [device.uuid], "isEdited": True, "isMasterEdited": True}
        endpoint = "/dataservice/template/device/config/input/"
        logger.info(f"Editing template: {name} of device: {device.hostname}.")
        response = self.session.post(url=endpoint, json=payload).json()
        if (response.get("data") is not None) and (response["data"][0].get("csv-status") == "complete"):
            return True
        logger.warning(f"Failed to edit tempate: {name} of device: {device.hostname}.")
        return False

    def get_device_configuration_preview(self, payload: FeatureToCLIPayload) -> CiscoConfParse:
        text_config = self.session.endpoints.configuration_device_template.get_device_configuration_preview(payload)

        return CiscoConfParse(text_config.splitlines())<|MERGE_RESOLUTION|>--- conflicted
+++ resolved
@@ -20,10 +20,7 @@
 from vmngclient.api.templates.feature_template_payload import FeatureTemplatePayload
 from vmngclient.api.templates.models.cisco_aaa_model import CiscoAAAModel
 from vmngclient.api.templates.models.cisco_ntp_model import CiscoNTPModel
-<<<<<<< HEAD
 from vmngclient.api.templates.models.cisco_vpn_interface_model import CiscoVpnInterfaceModel
-=======
->>>>>>> 6caef2f9
 from vmngclient.api.templates.models.cisco_snmp_model import CiscoSNMPModel
 from vmngclient.api.templates.models.cisco_vpn_model import CiscoVPNModel
 from vmngclient.api.templates.models.omp_vsmart_model import OMPvSmart
@@ -474,10 +471,7 @@
             OMPvSmart,
             SecurityvSmart,
             SystemVsmart,
-<<<<<<< HEAD
             CiscoVpnInterfaceModel,
-=======
->>>>>>> 6caef2f9
             CiscoSNMPModel,
             CiscoVPNModel,
         )
@@ -529,22 +523,6 @@
                 # Use data_path instead. data_path as tuple
                 # next(field_value.field_info.extra.get("vmanage_key") == field.key, template.__fields__.values())
                 for field_name, field_value in template.__fields__.items():
-<<<<<<< HEAD
-                    if "vmanage_key" in field_value.field_info.extra:
-                        vmanage_key = field_value.field_info.extra.get("vmanage_key")
-                        if vmanage_key != field.key:
-                            break
-                        value = template.dict(by_alias=True).get(field_name, None)
-                        field_value.field_info.extra.pop("vmanage_key")
-                        break
-                    
-                
-                if value is None:
-                    value = template.dict(by_alias=True).get(field.key, None)
-            
-            if template.type == "cisco_vpn_interface" and value is None:
-                continue            
-=======
                     if "vmanage_key" in field_value.field_info.extra:  # type: ignore
                         vmanage_key = field_value.field_info.extra.get("vmanage_key")  # type: ignore
                         if vmanage_key != field.key:
@@ -555,7 +533,9 @@
 
                 if value is None:
                     value = template.dict(by_alias=True).get(field.key, None)
->>>>>>> 6caef2f9
+
+            if template.type == "cisco_vpn_interface" and value is None:
+                continue                         
 
             if isinstance(value, bool):
                 value = str(value).lower()  # type: ignore
