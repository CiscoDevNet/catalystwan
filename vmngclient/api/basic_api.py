"""Methods covering essential API endpoints and related data classes."""
import json
from contextlib import contextmanager
from enum import Enum
from typing import Iterator, List, Union, cast

from tenacity import retry, retry_if_result, stop_after_attempt, wait_fixed

from vmngclient.dataclasses import BfdSessionData, Connection, Device, Reboot, WanInterface
from vmngclient.session import Session
from vmngclient.utils.creation_tools import create_dataclass
from vmngclient.utils.operation_status import OperationStatus
from vmngclient.utils.personality import Personality
from vmngclient.utils.reachability import Reachability


<<<<<<< HEAD
# TODO link that with dataclass
class DeviceField(Enum):
    HOSTNAME = 'hostname'
    ID = 'id'


class DeviceNotFoundError(Exception):
    pass


=======
>>>>>>> dc87ce93
class DevicesAPI:
    """API methods of vManage for getting devices and controllers.

    Attributes:
        session: logged in API client session
        devices: List with system status for all devices
    """

    def __init__(self, session: Session) -> None:
        self.session = session

    def __str__(self) -> str:
        return str(self.session)

    @property
    def controllers(self) -> List[Device]:
        """List of controller devices only."""
        return [
            controller
            for controller in self.devices
            if controller.personality in [Personality.VMANAGE, Personality.VSMART]
        ]

    @property
    def orchestrators(self) -> List[Device]:
        """List of orchestrator devices only."""
        return [orchestrator for orchestrator in self.devices if Personality.VBOND is orchestrator.personality]

    @property
    def edges(self) -> List[Device]:
        """List of edge devices only."""
        return [edge for edge in self.devices if Personality.EDGE is edge.personality]

    @property
    def vsmarts(self) -> List[Device]:
        """List of vsmart devices only."""
        return [vsmart for vsmart in self.devices if Personality.VSMART is vsmart.personality]

    @property
    def system_ips(self) -> List[str]:
        """List of device system IP addresses."""
        return [device.local_system_ip for device in self.devices]

    @property
    def ips(self):
        """List of device IP addresses."""
        return [device.id for device in self.devices]

    def get_system_ip_based_on_local_system_ip(self, local_system_ip) -> str:
        for dev in self.devices:
            if local_system_ip == dev.local_system_ip:
                return dev.id
        return ''

    @property
    def devices(self) -> List[Device]:
        """List of all devices."""
        devices_basic_info = self.session.get_data('/dataservice/device')

        devices_ids = ""
        for device in devices_basic_info:
            devices_ids += f"&deviceId={device['deviceId']}"

        devices_full_info = self.session.get_data(f'/dataservice/device/system/info?{devices_ids}')

        return [create_dataclass(Device, device) for device in devices_full_info]

    def get_device_details(self, uuid: str) -> Device:
        """Gets system information for a device.

        Args:
            device_id: device ID (usually system-ip)

        Returns:
            Device object
        """
        devices = self.session.get_data(f'/dataservice/system/device/vedges?uuid={uuid}')

        assert len(devices) == 1, 'Expected system info response list to have one member'

        return create_dataclass(Device, devices[0])

    def count_devices(self, personality: Personality) -> int:
        """Gets number of devices of given personality.

        Args:
            personality: personality of the device

        Returns:
            count of devices
        """
        return sum([1 for device in self.devices if device.personality == personality.value])

    def get_tenants(self) -> Union[list, dict]:
        """Gets Tenants.

        Returns:
            Tenants
        """
        tenants = self.session.get_data('/dataservice/tenant')

        return tenants

    def get_reachable_devices(self, personality: Personality):
        """Get reachable devices by personality.

        Args:
            personality: personality of the device

        Returns:
            reachable devices
        """
        unsupported_personality = [Personality.VMANAGE]
        assert personality not in unsupported_personality, 'Unsupported personality for reachable endpoint'
        return self.session.get_data(f'/dataservice/device/reachable?personality={personality.value}')

    def send_certificate_state_to_controllers(
        self,
        sleep_seconds: int = 5,
        timeout_seconds: int = 600,
    ) -> bool:
        """Sending the current status of certificates to the controllers

        Returns:
            bool: True if all ok, False like something wrong
        """

        def _log_exception(retry_state):
            self.session.__get_logger(f"Orignial exception: {retry_state.outcome.exception()}.")

        def check_state(action_data):
            list_action = [action['status'] == OperationStatus.SUCCESS.value for action in action_data]
            return not all(list_action)

        @retry(
            wait=wait_fixed(sleep_seconds),
            stop=stop_after_attempt(int(timeout_seconds / sleep_seconds)),
            retry=retry_if_result(check_state),
            retry_error_callback=_log_exception,
        )
        def wait_for_state():
            status_api = f'/dataservice/device/action/status/{action_id}'
            return self.session.get_data(f'{status_api}')

        response = cast(dict, self.session.post_json('/dataservice/certificate/vedge/list?action=push'))
        if response.get('id'):
            action_id = response['id']
        else:
            raise FailedSend('Failed to push edges list certificates')

        return True if wait_for_state() else False

    def get(self, field: DeviceField, value: str) -> Device:
        supported_fields = [
            DeviceField.HOSTNAME,
            DeviceField.ID,
        ]

        if field not in supported_fields:
            raise TypeError(f"{field} is not supported. Available fields: {supported_fields}")

        for device in self.devices:
            if getattr(device, field.value) == value:
                return device
        raise DeviceNotFoundError(f"Device with `{field.value}` equals to `{value}` does not exists.")
        # filtered_attributes = [{getattr(device, field.value): device} for device in self.devices]
        # if value in filtered_attributes:
        #


class DeviceStateAPI:
    """Basic API methods of vManage.

    Attributes:
        session: logged in API client session
    """

    def __init__(self, session: Session) -> None:
        self.session = session

    def __str__(self) -> str:
        return str(self.session)

    def get_device_crash_info(self, device_id: str) -> Union[list, dict]:
        """Gets crash info for a device.

        Args:
             device_id: device ID (usually system-ip)

        Returns:
            Union[list, dict]: list of dicts (FIXME: add mapping to a NamedTuples)
        """
        return self.session.get_data(f'/dataservice/device/crashlog?deviceId={device_id}')

    def get_device_control_connections_info(self, device_id) -> List[Connection]:
        """Gets control connections for a device.

        Args:
            device_id: device ID (usually system-ip)

        Returns:
            list of Connection objects
        """
        items = self.session.get_data(f'/dataservice/device/control/connections?deviceId={device_id}')

        return [create_dataclass(Connection, item) for item in items]

    def get_device_orchestrator_connections_info(self, device_id) -> List[Connection]:
        """Gets orchestrator connections for a device

        Args:
            device_id: device ID (usually system-ip)

        Returns:
            list of Connection objects
        """
        items = self.session.get_data(f'/dataservice/device/orchestrator/connections?deviceId={device_id}')

        return [create_dataclass(Connection, item) for item in items]

    def get_device_reboot_history(self, device_id):
        """Gets device reboots list.

        Args:
            device_id: device ID (usually system-ip)

        Returns:
            list of Reboot objects
        """
        items = self.session.get_data(f'/dataservice/device/reboothistory?deviceId={device_id}')

        return [create_dataclass(Reboot, item) for item in items]

    def get_system_status(self, device_id: str) -> Device:
        """Get system information for a device.

        Args:
            device_id: device ID (usually system-ip)

        Returns:
           Device object
        """
        devices = self.session.get_data(f'/dataservice/device/system/info?deviceId={device_id}')

        assert len(devices) == 1, 'Expected system info response list to have one member'

        return create_dataclass(Device, devices[0])

    def get_device_wan_interfaces(self, device_id: str):
        wan_interfaces = self.session.get_data(f'/dataservice/device/control/waninterface?deviceId={device_id}')
        return [create_dataclass(WanInterface, wan_ifc) for wan_ifc in wan_interfaces]

    def get_colors(self, device_id: str) -> List[str]:
        url = '/dataservice/device/bfd/state/device/tlocInterfaceMap'
        colors_raw = DevicesAPI(self.session).session.get(url + f'?deviceId={device_id}')
        json_colors = json.loads(str(colors_raw.read(), 'utf-8'))
        colors = list(json_colors["intfList"].keys())

        return colors

    @contextmanager
    def enable_data_stream(self) -> Iterator:
        try:
            url_path = "/dataservice/settings/configuration/vmanagedatastream"
            data_stream_status = self.session.get_data(url_path)[0]
            query = {
                "enable": True,
                "ipType": "systemIp",
                "serverHostName": "systemIp",
                "vpn": 0,
            }
            url_path = "/dataservice/settings/configuration/vmanagedatastream"
            self.session.post_data(url_path, query)
            yield None
        finally:
            url_path = "/dataservice/settings/configuration/vmanagedatastream"
            self.session.post_data(url_path, data_stream_status)

    def get_bfd_sessions(self, device_id: str) -> List[BfdSessionData]:
        items = self.session.get_data(f'/dataservice/device/bfd/sessions?deviceId={device_id}')

        return [create_dataclass(BfdSessionData, item) for item in items]

    def wait_for_bfd_session_up(
        self, system_ip: str, sleep_seconds: int = 5, timeout_seconds: int = 60, exp_state: str = 'up'
    ):
        def check_state(bfd_sessions):
            return not all([bfd_session.state == exp_state for bfd_session in bfd_sessions])

        @retry(
            wait=wait_fixed(sleep_seconds),
            stop=stop_after_attempt(int(timeout_seconds / sleep_seconds)),
            retry=retry_if_result(check_state),
        )
        def wait_for_bfd_session_come_up():
            return self.get_bfd_sessions(system_ip)
            # from my observation it is necessary to wait minimum 5 seconds for BFD's session gets up state

        wait_for_bfd_session_come_up()

    def wait_for_device_state(
        self,
        device_id: str,
        sleep_seconds: int = 5,
        timeout_seconds: int = 600,
        exp_state: Reachability = Reachability.REACHABLE,
    ):
        """
        Waiting for the state of the machine.

        Args:
          device_id(Str): Device ID (usually system-ip)
          timeout_seconds(int): Failure timeout.
          sleep_seconds(int): Sleep time.
          exp_state(Reachability): The expected state of the machine

        Returns:
          True if the expected state has been achieved

        """

        def _log_exception(retry_state):
            self.session.__get_logger(f"Orignial exception: {retry_state.outcome.exception()}.")

        def check_state(state):
            return state == exp_state.value

        @retry(
            wait=wait_fixed(sleep_seconds),
            stop=stop_after_attempt(int(timeout_seconds / sleep_seconds)),
            retry=retry_if_result(check_state),
            retry_error_callback=_log_exception,
        )
        def wait_for_state():
            return self.get_system_status(device_id).reachability

        return True if wait_for_state() else False


class FailedSend(Exception):
    """Used when a referenced item is not found"""

    pass


__all__ = ['Device']<|MERGE_RESOLUTION|>--- conflicted
+++ resolved
@@ -14,7 +14,6 @@
 from vmngclient.utils.reachability import Reachability
 
 
-<<<<<<< HEAD
 # TODO link that with dataclass
 class DeviceField(Enum):
     HOSTNAME = 'hostname'
@@ -25,8 +24,6 @@
     pass
 
 
-=======
->>>>>>> dc87ce93
 class DevicesAPI:
     """API methods of vManage for getting devices and controllers.
 
