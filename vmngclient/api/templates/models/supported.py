from vmngclient.api.templates.models.cisco_aaa_model import CiscoAAAModel
from vmngclient.api.templates.models.cisco_banner_model import CiscoBannerModel
from vmngclient.api.templates.models.cisco_bfd_model import CiscoBFDModel
from vmngclient.api.templates.models.cisco_logging_model import CiscoLoggingModel
from vmngclient.api.templates.models.cisco_ntp_model import CiscoNTPModel
from vmngclient.api.templates.models.cisco_ospf import CiscoOSPFModel
from vmngclient.api.templates.models.cisco_snmp_model import CiscoSNMPModel
from vmngclient.api.templates.models.cisco_system import CiscoSystemModel
from vmngclient.api.templates.models.cisco_vpn_interface_model import CiscoVpnInterfaceModel
from vmngclient.api.templates.models.cisco_vpn_model import CiscoVPNModel
from vmngclient.api.templates.models.omp_vsmart_model import OMPvSmart
from vmngclient.api.templates.models.security_vsmart_model import SecurityvSmart
from vmngclient.api.templates.models.system_vsmart_model import SystemVsmart

available_models = {
    "cisco_aaa": CiscoAAAModel,
    "cisco_bfd": CiscoBFDModel,
    "cisco_banner": CiscoBannerModel,
    "cisco_ntp": CiscoNTPModel,
<<<<<<< HEAD
    "cisco_ospf": CiscoOSPFModel,
=======
    "cisco_logging": CiscoLoggingModel,
>>>>>>> 64ae80a7
    "omp_vsmart": OMPvSmart,
    "security_vsmart": SecurityvSmart,
    "system_vsmart": SystemVsmart,
    "cisco_vpn_interface": CiscoVpnInterfaceModel,
    "cisco_system": CiscoSystemModel,
    "cisco_vpn": CiscoVPNModel,
    "cisco_snmp": CiscoSNMPModel,
    "cisco_system": CiscoSystemModel,
}<|MERGE_RESOLUTION|>--- conflicted
+++ resolved
@@ -17,11 +17,8 @@
     "cisco_bfd": CiscoBFDModel,
     "cisco_banner": CiscoBannerModel,
     "cisco_ntp": CiscoNTPModel,
-<<<<<<< HEAD
     "cisco_ospf": CiscoOSPFModel,
-=======
     "cisco_logging": CiscoLoggingModel,
->>>>>>> 64ae80a7
     "omp_vsmart": OMPvSmart,
     "security_vsmart": SecurityvSmart,
     "system_vsmart": SystemVsmart,
