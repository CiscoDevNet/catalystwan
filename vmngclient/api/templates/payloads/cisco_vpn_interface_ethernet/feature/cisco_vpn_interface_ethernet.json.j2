{
  "templateName": "{{ name }}",
  "templateDescription": "{{ description }}",
  "templateType": "cisco_vpn_interface",
  "deviceType": [
    "vedge-C8000V"
  ],
  "templateMinVersion": "15.0.0",
  "templateDefinition": {
<<<<<<< HEAD
	"if-name": {
=======
    "if-name": {
>>>>>>> b9a16e72
      "vipObjectType": "object",
      "vipType": "constant",
      "vipValue": "{{ interface_name.type.value }}{% if interface_name.number is not none %}{{ interface_name.number }}{% endif %}",
      "vipVariableName": "vpn_if_name"
    },
<<<<<<< HEAD
=======
    "description": {
      "vipObjectType": "object",
      "vipType": "ignore",
      "vipVariableName": "vpn_if_description"
    },
>>>>>>> b9a16e72
    "ip": {
      {% if type_address.value == "static" %}
        "address": {
              "vipObjectType": "object",
          {% if ip %}
              "vipType": "constant",
              "vipValue": "{{ ip }}",
          {% else %}
              "vipType": "ignore",
          {% endif %} 
          "vipVariableName": "vpn_if_ipv4_address"
        },
        "secondary-address": {
        "vipType": "ignore",
        "vipValue": [
        
        ],
        "vipObjectType": "tree",
        "vipPrimaryKey": [
            "address"
        ]
        }
      {% else %}
        "dhcp-client": {
          "vipObjectType": "object",
          "vipType": "constant",
          "vipValue": "true"
        },
        "dhcp-distance": {
          "address": {
            "vipObjectType": "object",
            "vipObjectType": "object",
            "vipType": "ignore",
            "vipType": "ignore",
            "vipValue": 1,
            "vipVariableName": "vpn_if_ipv4_dhcp_distance"
          }
        }
      {% endif %} 
    },
<<<<<<< HEAD
    "description": {
      "vipObjectType": "object",
      "vipType": "ignore",
      "vipVariableName": "vpn_if_description"
=======
    "secondary-address": {
      "vipType": "ignore",
      "vipValue": [
      
      ],
      "vipObjectType": "tree",
      "vipPrimaryKey": [
        "address"
      ]
>>>>>>> b9a16e72
    },
    "dhcp-helper": {
      "vipObjectType": "list",
      "vipType": "ignore",
      "vipVariableName": "vpn_if_dhcp_helper"
    },
    "flow-control": {

    },
    "clear-dont-fragment": {

    },
    "pmtu": {

    },
    "mtu": {
      "vipObjectType": "object",
      {% if mtu is not none %}
          "vipType": "constant",
          "vipValue": {{ mtu }},
      {% else %}
          "vipType": "ignore",
          "vipValue": 1500,
      {% endif %}  
      "vipVariableName": "vpn_if_ip_mtu"
    },
    "static-ingress-qos": {

    },
    "tcp-mss-adjust": {
      "vipObjectType": "object",
      "vipType": "ignore",
      "vipVariableName": "vpn_if_tcp_mss_adjust"
    },
    "mac-address": {
      "vipObjectType": "object",
      "vipType": "ignore",
      "vipVariableName": "vpn_if_mac_address"
    },
    "speed": {
      "vipObjectType": "object",
      "vipType": "ignore",
      "vipValue": "_empty",
      "vipVariableName": "vpn_if_speed"
    },
    "duplex": {
      "vipObjectType": "object",
      "vipType": "ignore",
      "vipValue": "_empty",
      "vipVariableName": "vpn_if_duplex"
    },

    "arp-timeout": {
      "vipObjectType": "object",
      "vipType": "ignore",
      "vipValue": 1200,
      "vipVariableName": "vpn_if_arp_timeout"
    },
    "autonegotiate": {
      "vipObjectType": "object",
      {% if autonegotiate is not none %}
        "vipType": "constant",
        "vipValue": "{{ autonegotiate | tojson}}",
      {% else %}
        "vipType": "ignore",
      {% endif %}
      "vipVariableName": "vpn_if_autonegotiate"
    },
    "shaping-rate": {
      "vipObjectType": "object",
      "vipType": "ignore",
      "vipVariableName": "rewrite_shaping_rate"
    },
    "qos-map": {
      "vipObjectType": "object",
      "vipType": "ignore",
      "vipVariableName": "qos_map"
    },
    "qos-map-vpn": {
      "vipObjectType": "object",
      "vipType": "ignore",
      "vipVariableName": "vpn-qos_map"
    },
    "tracker": {
      "vipObjectType": "list",
      "vipType": "ignore",
      "vipVariableName": "vpn_if_tracker"
    },
    "bandwidth-upstream": {
      "vipObjectType": "object",
      "vipType": "ignore",
      "vipVariableName": "vpn_if_bandwidth_upstream"
    },
    "bandwidth-downstream": {
      "vipObjectType": "object",
      "vipType": "ignore",
      "vipVariableName": "vpn_if_bandwidth_downstream"
    },
    "block-non-source-ip": {
      "vipObjectType": "object",
      "vipType": "ignore",
      "vipValue": "false",
      "vipVariableName": "vpn_if_block_non_source_ip"
    },
    "rewrite-rule": {
      "rule-name": {
        "vipObjectType": "object",
        "vipType": "ignore",
        "vipVariableName": "rewrite_rule_name"
      }
    },
    "tloc-extension": {
      "vipObjectType": "object",
      "vipType": "ignore",
      "vipVariableName": "vpn_if_tloc_extension"
    },
    "load-interval": {
      "vipObjectType": "object",
      "vipType": "ignore",
      "vipValue": 30,
      "vipVariableName": "vpn_if_load_interval"
    },
    "icmp-redirect-disable": {
      "vipObjectType": "object",
      "vipType": "ignore",
      "vipValue": "true",
      "vipVariableName": "vpn_if_icmp_redirect_disable"
    },
    "tloc-extension-gre-from": {
      "src-ip": {
        "vipObjectType": "object",
        "vipType": "ignore",
        "vipVariableName": "vpn_if_tloc-ext_gre_from_src_ip"
      },
      "xconnect": {
        "vipObjectType": "object",
        "vipType": "ignore",
        "vipVariableName": "vpn_if_tloc-ext_gre_from_xconnect"
      }
    },
    "access-list": {
      "vipType": "ignore",
      "vipValue": [],
      "vipObjectType": "tree",
      "vipPrimaryKey": [
        "direction"
      ]
    },
    "auto-bandwidth-detect": {
      "vipObjectType": "object",
      "vipType": "ignore",
      "vipValue": "false",
      "vipVariableName": "vpn_if_auto_bandwidth_detect"
    },
    "iperf-server": {
      "vipType": "ignore"
    },
    "media-type": {
      "vipObjectType": "object",
      "vipType": "ignore",
      "vipValue": "_empty",
      "vipVariableName": "vpn_if_media-type"
    },
    "intrf-mtu": {
        "vipObjectType": "object",
        "vipType": "ignore",
        "vipValue": 1500,
        "vipVariableName": "vpn_if_intrf_mtu"
    },
    "ip-directed-broadcast": {
      "vipObjectType": "object",
      "vipType": "ignore",
      "vipValue": "false",
      "vipVariableName": "vpn_if_ip-directed-broadcast"
    },
    "trustsec": {
      "enforcement": {
        "enable": {
          "vipObjectType": "object",
          "vipType": "ignore"
        },
        "sgt": {
          "vipObjectType": "object",
          "vipType": "ignore",
          "vipVariableName": "trusted_enforcement_sgt"
        }
      }
    },
    "ipv6": {
      "access-list": {
        "vipType": "ignore",
        "vipValue": [
        
        ],
        "vipObjectType": "tree",
        "vipPrimaryKey": [
          "direction"
        ]
      },
      "address": {
        "vipObjectType": "object",
        "vipType": "ignore",
        "vipValue": "",
        "vipVariableName": "vpn_if_ipv6_ipv6_address"
      },
      "dhcp-helper-v6": {
        "vipType": "ignore",
        "vipValue": [
        
        ],
        "vipObjectType": "tree",
        "vipPrimaryKey": [
          "address"
        ]
      },
      "secondary-address": {
        "vipType": "ignore",
        "vipValue": [
        
        ],
        "vipObjectType": "tree",
        "vipPrimaryKey": [
          "address"
        ]
      }
    },
    "arp": {
      "ip": {
        "vipType": "ignore",
        "vipValue": [
        
        ],
        "vipObjectType": "tree",
        "vipPrimaryKey": [
          "addr"
        ]
      }
    },
    "vrrp": {
      "vipType": "ignore",
      "vipValue": [
      
      ],
      "vipObjectType": "tree",
      "vipPrimaryKey": [
        "grp-id"
      ]
    },
    "shutdown": {
      "vipObjectType": "object",
      {% if shutdown is not none %}
          "vipType": "constant",
          "vipValue": "{{ shutdown | tojson}}",
      {% else %}
          "vipType": "ignore",
          "vipValue": "true",
      {% endif %} 
      "vipVariableName": "vpn_if_shutdown"
    },
    {% if tunnel is not none %}
      "tunnel-interface": {% include 'tunnel.json.j2' %},
    {% endif %} 
    "ipv6-vrrp": {
      "vipType": "ignore",
      "vipValue": [
      
      ],
      "vipObjectType": "tree",
      "vipPrimaryKey": [
        "grp-id"
      ]
    }
  },
  "factoryDefault": false
}<|MERGE_RESOLUTION|>--- conflicted
+++ resolved
@@ -7,24 +7,12 @@
   ],
   "templateMinVersion": "15.0.0",
   "templateDefinition": {
-<<<<<<< HEAD
-	"if-name": {
-=======
     "if-name": {
->>>>>>> b9a16e72
       "vipObjectType": "object",
       "vipType": "constant",
       "vipValue": "{{ interface_name.type.value }}{% if interface_name.number is not none %}{{ interface_name.number }}{% endif %}",
       "vipVariableName": "vpn_if_name"
     },
-<<<<<<< HEAD
-=======
-    "description": {
-      "vipObjectType": "object",
-      "vipType": "ignore",
-      "vipVariableName": "vpn_if_description"
-    },
->>>>>>> b9a16e72
     "ip": {
       {% if type_address.value == "static" %}
         "address": {
@@ -65,22 +53,10 @@
         }
       {% endif %} 
     },
-<<<<<<< HEAD
     "description": {
       "vipObjectType": "object",
       "vipType": "ignore",
       "vipVariableName": "vpn_if_description"
-=======
-    "secondary-address": {
-      "vipType": "ignore",
-      "vipValue": [
-      
-      ],
-      "vipObjectType": "tree",
-      "vipPrimaryKey": [
-        "address"
-      ]
->>>>>>> b9a16e72
     },
     "dhcp-helper": {
       "vipObjectType": "list",
