--- conflicted
+++ resolved
@@ -13,14 +13,11 @@
       "vipValue": "{{ interface_name.type.value }}{% if interface_name.number is not none %}{{ interface_name.number }}{% endif %}",
       "vipVariableName": "vpn_if_name"
     },
-<<<<<<< HEAD
-=======
     "description": {
       "vipObjectType": "object",
       "vipType": "ignore",
       "vipVariableName": "vpn_if_description"
     },
->>>>>>> 5a1ddb29
     "ip": {
       {% if type_address.value == "static" %}
         "address": {
@@ -33,19 +30,6 @@
           {% endif %} 
           "vipVariableName": "vpn_if_ipv4_address"
         },
-<<<<<<< HEAD
-        "secondary-address": {
-        "vipType": "ignore",
-        "vipValue": [
-        
-        ],
-        "vipObjectType": "tree",
-        "vipPrimaryKey": [
-            "address"
-        ]
-        }
-=======
->>>>>>> 5a1ddb29
       {% else %}
         "dhcp-client": {
           "vipObjectType": "object",
@@ -61,15 +45,6 @@
             "vipValue": 1,
             "vipVariableName": "vpn_if_ipv4_dhcp_distance"
           }
-<<<<<<< HEAD
-        }
-      {% endif %} 
-    },
-    "description": {
-      "vipObjectType": "object",
-      "vipType": "ignore",
-      "vipVariableName": "vpn_if_description"
-=======
         },
       {% endif %}
       "secondary-address": {
@@ -82,7 +57,6 @@
           "address"
         ]
       }
->>>>>>> 5a1ddb29
     },
     "dhcp-helper": {
       "vipObjectType": "list",
