from __future__ import annotations

from typing import TYPE_CHECKING

<<<<<<< HEAD
from vmngclient.api.basic_api import DevicesAPI
=======
from vmngclient.api.admin_tech_api import AdminTechAPI
from vmngclient.api.alarms_api import AlarmsAPI
from vmngclient.api.basic_api import DevicesAPI, DeviceStateAPI
from vmngclient.api.logs_api import LogsAPI
from vmngclient.api.mtt_aaa_api import TenantAaaAPI
from vmngclient.api.omp_api import OmpAPI
from vmngclient.api.packet_capture_api import PacketCaptureAPI
from vmngclient.api.speedtest_api import SpeedtestAPI
from vmngclient.api.template_api import TemplatesAPI
>>>>>>> 706e55b9
from vmngclient.api.tenant_api import TenantsAPI
from vmngclient.api.tenant_backup_restore_api import TenantBackupRestoreAPI
from vmngclient.api.versions_utils import RepositoryAPI

if TYPE_CHECKING:
    from vmngclient.session import vManageSession


class APIContainter:
    def __init__(self, session: vManageSession):
        self.tenants = TenantsAPI(session)
<<<<<<< HEAD
        self.devices = DevicesAPI(session)
=======
        self.admin_tech = AdminTechAPI(session)
        self.alarms = AlarmsAPI(session)
        self.devices = DevicesAPI(session)
        self.device_state = DeviceStateAPI(session)
        self.logs = LogsAPI(session)
        self.tenant_aaa = TenantAaaAPI(session)
        self.omp = OmpAPI(session)
        self.packet_capture = PacketCaptureAPI(session)
        self.speedtest = SpeedtestAPI(session)
        self.templates = TemplatesAPI(session)
        self.tenant_backup = TenantBackupRestoreAPI(session)
        self.repository = RepositoryAPI(session)
>>>>>>> 706e55b9
<|MERGE_RESOLUTION|>--- conflicted
+++ resolved
@@ -2,9 +2,6 @@
 
 from typing import TYPE_CHECKING
 
-<<<<<<< HEAD
-from vmngclient.api.basic_api import DevicesAPI
-=======
 from vmngclient.api.admin_tech_api import AdminTechAPI
 from vmngclient.api.alarms_api import AlarmsAPI
 from vmngclient.api.basic_api import DevicesAPI, DeviceStateAPI
@@ -14,7 +11,6 @@
 from vmngclient.api.packet_capture_api import PacketCaptureAPI
 from vmngclient.api.speedtest_api import SpeedtestAPI
 from vmngclient.api.template_api import TemplatesAPI
->>>>>>> 706e55b9
 from vmngclient.api.tenant_api import TenantsAPI
 from vmngclient.api.tenant_backup_restore_api import TenantBackupRestoreAPI
 from vmngclient.api.versions_utils import RepositoryAPI
@@ -26,9 +22,6 @@
 class APIContainter:
     def __init__(self, session: vManageSession):
         self.tenants = TenantsAPI(session)
-<<<<<<< HEAD
-        self.devices = DevicesAPI(session)
-=======
         self.admin_tech = AdminTechAPI(session)
         self.alarms = AlarmsAPI(session)
         self.devices = DevicesAPI(session)
@@ -40,5 +33,4 @@
         self.speedtest = SpeedtestAPI(session)
         self.templates = TemplatesAPI(session)
         self.tenant_backup = TenantBackupRestoreAPI(session)
-        self.repository = RepositoryAPI(session)
->>>>>>> 706e55b9
+        self.repository = RepositoryAPI(session)