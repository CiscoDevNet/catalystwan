--- conflicted
+++ resolved
@@ -9,11 +9,8 @@
 from vmngclient.api.logs_api import LogsAPI
 from vmngclient.api.omp_api import OmpAPI
 from vmngclient.api.packet_capture_api import PacketCaptureAPI
-<<<<<<< HEAD
 from vmngclient.api.software_action_api import SoftwareActionAPI
-=======
 from vmngclient.api.resource_pool_api import ResourcePoolAPI
->>>>>>> 37569c70
 from vmngclient.api.speedtest_api import SpeedtestAPI
 from vmngclient.api.template_api import TemplatesAPI
 from vmngclient.api.tenant_api import TenantsAPI
@@ -39,8 +36,5 @@
         self.templates = TemplatesAPI(session)
         self.tenant_backup = TenantBackupRestoreAPI(session)
         self.repository = RepositoryAPI(session)
-<<<<<<< HEAD
+        self.resource_pool = ResourcePoolAPI(session)
         self.software_action = SoftwareActionAPI(session)
-=======
-        self.resource_pool = ResourcePoolAPI(session)
->>>>>>> 37569c70
