--- conflicted
+++ resolved
@@ -153,19 +153,15 @@
         """Returns base API url plus given url path."""
         return urljoin(self.base_url, url_path)
 
-    def __create_base_url(self, url: str, port: Optional[int]) -> str:
+    def __create_base_url(self) -> str:
         """Creates base url based on ip address and port.
 
-        Args:
-            url: IP address or domain name, i.e. '10.0.1.200' or 'fruits.com'
-            port (int): Port of reachable vManage.
-
         Returns:
             str: Base url shared for every request.
         """
-        if port:
-            return f"https://{url}:{port}"
-        return f"https://{url}"
+        if self.port:
+            return f"https://{self.url}:{self.port}"
+        return f"https://{self.url}"
 
     def about(self) -> Dict:
         return self.get_data(url="/dataservice/client/about")
@@ -188,92 +184,6 @@
             filename: Filename to write download file to.
 
         Returns:
-<<<<<<< HEAD
-            response object
-        """
-        return self.relogin_request('DELETE', url)
-
-    def login(self) -> None:
-        """Login to vManage API using self username and password.
-
-        Returns:
-            Dictionary with Session headers.  # TODO
-        """
-        # send no session headers to login
-        response = urlopen(
-            Request(
-                self.get_full_url('/j_security_check'),
-                data=urlencode(
-                    {
-                        'j_username': self.username,
-                        'j_password': self.password,
-                    }
-                ).encode('utf-8'),
-                headers=self.session_headers,
-            ),
-            context=self.ctx,
-            timeout=self.timeout,
-        )
-
-        assert 'set-cookie' in response.headers, 'Authentication error: cookie not found'
-
-        self.session_headers['content-type'] = 'application/json'
-        self.session_headers['cookie'] = response.headers['set-cookie']
-
-        # use session_request instead of relogin_request to avoid infinite loop
-        self.session_headers['x-xsrf-token'] = (
-            self.session_request('GET', self.get_full_url('/dataservice/client/token')).read().decode('ascii')
-        )
-
-        if self.subdomain:
-            self.__switch_to_tenant()
-
-    def session_request(self, method: str, full_url: str, data: Union[dict, list, None] = None) -> HTTPResponse:
-        available_methods = ["GET", "POST", "PUT", "PATCH", "HEAD", "DELETE"]
-        assert method in available_methods, f"{method} is not supported. Available methods: {available_methods}."
-        encoded = dumps(data).encode() if data else None
-        try:
-            return urlopen(
-                Request(full_url, method=method, data=encoded, headers=self.session_headers),
-                context=self.ctx,
-                timeout=self.timeout,
-            )
-        except HTTPError as error:
-            if error.code == 503:  # Catch Service Unavailable
-                logger.warning("Server not ready to handle the request.")
-                raise error
-            logger.error(f"There was a problem with {method} method. URL: {full_url}. Error: {error}")
-            raise error
-        except socket.timeout as error:
-            logger.error("Request timeout!")
-            raise error
-        except HTTPException as error:
-            logger.error(error)
-            raise error
-
-    def __get_context(self) -> ssl.SSLContext:
-        ctx = ssl.create_default_context()
-        ctx.check_hostname = False
-        ctx.verify_mode = ssl.CERT_NONE
-        return ctx
-
-    def __create_base_url(self) -> str:
-        """Creates base url based on ip address and port.
-
-        Returns:
-            str: Base url shared for every request.
-        """
-        if self.port:
-            return f"https://{self.url}:{self.port}"
-        return f"https://{self.url}"
-
-    def about(self) -> Union[List[Any], Dict[Any, Any]]:
-        response = self.get_data(url="/dataservice/client/about")
-        return response
-
-    def server(self) -> Union[List[Any], Dict[Any, Any]]:
-        response = self.get_data(url="/dataservice/client/server")
-=======
             http response.
 
         Example usage:
@@ -283,7 +193,6 @@
         with self.get(url) as response:
             with open(filename, "wb") as file:
                 file.write(response.content)
->>>>>>> 28ce4558
         return response
 
     def wait_for_server_reachability(self, retries: int, delay: int, initial_delay: int = 0) -> bool:
