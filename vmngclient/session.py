from __future__ import annotations

import logging
import time
from enum import Enum
from pathlib import Path
from typing import Any, Callable, ClassVar, Dict, List, Optional, Union
from urllib.parse import urljoin

from packaging.version import Version  # type: ignore
from requests import PreparedRequest, Request, Response, Session, head
from requests.auth import AuthBase
from requests.exceptions import ConnectionError, HTTPError, RequestException
from tenacity import retry, retry_if_exception_type, stop_after_attempt, wait_fixed  # type: ignore

from vmngclient.api.api_containter import APIContainter
from vmngclient.exceptions import (
    AuthenticationError,
    CookieNotValidError,
    InvalidOperationError,
    SessionNotCreatedError,
    TenantSubdomainNotFound,
    vManageClientError,
)
from vmngclient.primitives.client import AboutInfo, ServerInfo
from vmngclient.primitives.primitive_container import APIPrimitiveContainter
<<<<<<< HEAD
from vmngclient.response import ErrorInfo, response_history_debug, vManageResponse
=======
from vmngclient.response import response_history_debug, vManageResponse
from vmngclient.utils.session_type import SessionType
>>>>>>> e88de71a
from vmngclient.vmanage_auth import vManageAuth

JSON = Union[Dict[str, "JSON"], List["JSON"], str, int, float, bool, None]


<<<<<<< HEAD
class vManageBadRequestError(vManageClientError):
    """Indicates that vManage returned HTTP status code 400.

    A 400 Bad Request response status code indicates that the server
    could not understand the request due to invalid syntax,
    malformed request message, or missing request parameters.
    """

    def __init__(self, error_info: Optional[ErrorInfo], response: vManageResponse):
        self.response = response
        self.info = error_info
        super().__init__(error_info)


class SessionType(Enum):
    PROVIDER = auto()
    TENANT = auto()
    PROVIDER_AS_TENANT = auto()
    NOT_DEFINED = auto()


ProviderView = SessionType.PROVIDER
TenantView = SessionType.TENANT
ProviderAsTenantView = SessionType.PROVIDER_AS_TENANT


=======
>>>>>>> e88de71a
class UserMode(Enum):
    PROVIDER = "provider"
    TENANT = "tenant"
    NOT_RECOGNIZED = "not recognized"
    NOT_FOUND = "not found"


class ViewMode(Enum):
    PROVIDER = "provider"
    TENANT = "tenant"
    NOT_RECOGNIZED = "not recognized"
    NOT_FOUND = "not found"


def create_vManageSession(
    url: str,
    username: str,
    password: str,
    port: Optional[int] = None,
    subdomain: Optional[str] = None,
    logger: Optional[logging.Logger] = None,
) -> vManageSession:
    """Factory function that creates session object based on provided arguments.

    Args:
        url (str): IP address or domain name
        username (str): username
        password (str): password
        port (int): port
        subdomain: subdomain specifying to which view switch when creating provider as a tenant session,
            works only on provider user mode
        logger: logger for logging API requests

    Returns:
        Session object

    """
    session = vManageSession(url=url, username=username, password=password, port=port, subdomain=subdomain)
    session.auth = vManageAuth(session.base_url, username, password, verify=False)
    if logger:
        session.logger = logger
        session.auth.logger = logger

    if subdomain:
        tenant_id = session.get_tenant_id()
        vsession_id = session.get_virtual_session_id(tenant_id)
        session.headers.update({"VSessionId": vsession_id})

    try:
        server_info = session.server()
    except InvalidOperationError:
        server_info = ServerInfo.parse_obj({})

    session.server_name = server_info.server
    session.on_session_create_hook()

    try:
        user_mode = UserMode(server_info.user_mode or "not found")
    except ValueError:
        user_mode = UserMode.NOT_RECOGNIZED
        session.logger.warning(f"Unrecognized user mode is: '{server_info.user_mode}'")

    try:
        view_mode = ViewMode(server_info.view_mode or "not found")
    except ValueError:
        view_mode = ViewMode.NOT_RECOGNIZED
        session.logger.warning(f"Unrecognized user mode is: '{server_info.view_mode}'")

    if user_mode is UserMode.TENANT and not subdomain and view_mode is ViewMode.TENANT:
        session._session_type = SessionType.TENANT
    elif user_mode is UserMode.PROVIDER and not subdomain and view_mode is ViewMode.PROVIDER:
        session._session_type = SessionType.PROVIDER
    elif user_mode is UserMode.PROVIDER and view_mode is ViewMode.TENANT:
        session._session_type = SessionType.PROVIDER_AS_TENANT
    elif user_mode is UserMode.TENANT and subdomain:
        raise SessionNotCreatedError(
            f"Session not created. Subdomain {subdomain} passed to tenant session, "
            "cannot switch to tenant from tenant user mode."
        )
    else:
        session._session_type = SessionType.NOT_DEFINED
        session.logger.warning(f"Session created with {user_mode} and {view_mode}.")

    session.logger.info(
        f"Logged to vManage({session.platform_version}) as {username}. The session type is {session.session_type}"
    )
    return session


class vManageResponseAdapter(Session):
    def request(self, method, url, *args, **kwargs) -> vManageResponse:
        return vManageResponse(super().request(method, url, *args, **kwargs))

    def get(self, url, *args, **kwargs) -> vManageResponse:
        return vManageResponse(super().get(url, *args, **kwargs))

    def post(self, url, *args, **kwargs) -> vManageResponse:
        return vManageResponse(super().post(url, *args, **kwargs))

    def put(self, url, *args, **kwargs) -> vManageResponse:
        return vManageResponse(super().put(url, *args, **kwargs))

    def delete(self, url, *args, **kwargs) -> vManageResponse:
        return vManageResponse(super().delete(url, *args, **kwargs))


class vManageSession(vManageResponseAdapter):
    """Base class for API sessions for vManage client.

    Defines methods and handles session connectivity available for provider, provider as tenant, and tenant.

    Args:
        url: IP address or domain name, i.e. '10.0.1.200' or 'example.com'
        port: port
        username: username
        password: password

    Attributes:
        enable_relogin (bool): defaults to True, in case that session is not properly logged-in, session will try to
            relogin and try the same request again
    """

    on_session_create_hook: ClassVar[Callable[[vManageSession], Any]] = lambda *args: None

    def __init__(
        self,
        url: str,
        username: str,
        password: str,
        verify: bool = False,
        port: Optional[int] = None,
        subdomain: Optional[str] = None,
        auth: Optional[AuthBase] = None,
    ):
        self.url = url
        self.port = port
        self.base_url = self.__create_base_url()
        self.username = username
        self.password = password
        self.subdomain = subdomain

        self._session_type = SessionType.NOT_DEFINED
        self.server_name: Optional[str] = None
        self.logger = logging.getLogger(__name__)
        self.enable_relogin: bool = True
        self.__second_relogin_try: bool = False
        self.response_trace: Callable[
            [Optional[Response], Union[Request, PreparedRequest, None]], str
        ] = response_history_debug
        super(vManageSession, self).__init__()
        self.__prepare_session(verify, auth)

        self.api = APIContainter(self)
        self.primitives = APIPrimitiveContainter(self)
        self._platform_version: Version
        self._api_version: Version

    def request(self, method, url, *args, **kwargs) -> vManageResponse:
        full_url = self.get_full_url(url)
        try:
            response = super(vManageSession, self).request(method, full_url, *args, **kwargs)
            self.logger.debug(self.response_trace(response, None))
        except RequestException as exception:
            self.logger.debug(self.response_trace(exception.response, exception.request))
            self.logger.error(exception)
            raise
        except CookieNotValidError as exception:
            if self.enable_relogin and not self.__second_relogin_try:
                self.logger.warning(f"Loging to session again. Reason: '{str(exception)}'")
                self.auth = vManageAuth(self.base_url, self.username, self.password, verify=False)
                self.__second_relogin_try = True
                return self.request(method, url, *args, **kwargs)
            elif self.enable_relogin and self.__second_relogin_try:
                raise AuthenticationError("Session is not properly logged in and relogin failed.")
            else:
                raise AuthenticationError("Session is not properly logged in and relogin is not enabled.")

        self.__second_relogin_try = False

        if response.request.url and "passwordReset.html" in response.request.url:
            raise InvalidOperationError("Password must be changed to use this session.")

        try:
            response.raise_for_status()
        except HTTPError as error:
            self.logger.debug(error)
            if response.status_code == 403:
                self.logger.info(f"User {self.username} is unauthorized for method {method} {full_url}")
            elif response.status_code == 400:
                raise vManageBadRequestError(response.get_error_info(), response)
            else:
                raise error
        return response

    def get_full_url(self, url_path: str) -> str:
        """Returns base API url plus given url path."""
        return urljoin(self.base_url, url_path)

    def __create_base_url(self) -> str:
        """Creates base url based on ip address or domain and port if provided.

        Returns:
            str: Base url shared for every request.
        """
        if self.port:
            return f"https://{self.url}:{self.port}"
        return f"https://{self.url}"

    def about(self) -> AboutInfo:
        return self.primitives.client.about()

    def server(self) -> ServerInfo:
        server_info = self.primitives.client.server()
        self.platform_version = server_info.platform_version
        return server_info

    def get_data(self, url: str) -> Any:
        return self.get_json(url)["data"]

    def get_json(self, url: str) -> Any:
        response = self.get(url)
        return response.json()

    def get_file(self, url: str, filename: Path) -> Response:
        """Get a file using session get.

        Args:
            url: dataservice api.
            filename: Filename to write download file to.

        Returns:
            http response.

        Example usage:
            response = self.session.get_file(url, filename)

        """
        with self.get(url) as response:
            with open(filename, "wb") as file:
                file.write(response.content)
        return response

    def wait_for_server_reachability(self, retries: int, delay: int, initial_delay: int = 0) -> bool:
        """Checks if vManage API is reachable by sending server request.

        Retries on HTTPError for specified number of times.
        Delays between each request are configurable,
        It is intended to be used as a probe, so it doesn't raise original error from exception.

        Args:
            retries: total number of retires
            delay: time to wait between each retry
            initial_delay: time before sending first request

        Returns:
            Bool: True if device is reachable, False if not
        """

        def _log_exception(retry_state):
            self.logger.error(f"Cannot reach server, original exception: {retry_state.outcome.exception()}")
            return False

        if initial_delay:
            time.sleep(initial_delay)

        @retry(
            wait=wait_fixed(delay),
            retry=retry_if_exception_type(HTTPError),
            stop=stop_after_attempt(retries),
            retry_error_callback=_log_exception,
        )
        def _send_server_request():
            return self.server()

        return True if _send_server_request() else False

    def get_tenant_id(self) -> str:
        """Gets tenant UUID for its subdomain.

        Returns:
            Tenant UUID.
        """
        tenants = self.primitives.multitenant_apis_provider_api.get_all_tenants()
        tenant = tenants.filter(sub_domain=self.subdomain).single_or_default()

        if not tenant:
            raise TenantSubdomainNotFound(f"Tenant with sub-domain: {self.subdomain} not found")

        return tenant.tenant_id

    def get_virtual_session_id(self, tenant_id: str) -> str:
        """Get VSessionId for a specific tenant

        Note: In a multitenant vManage system, this API is only available in the Provider view.

        Args:
            tenant_id: provider or tenant UUID
        Returns:
            Virtual session token
        """
        url_path = f"/dataservice/tenant/{tenant_id}/vsessionid"
        response = self.post(url_path)
        return response.json()["VSessionId"]

    def __prepare_session(self, verify: bool, auth: Optional[AuthBase]) -> None:
        self.auth = auth
        self.verify = verify

    def check_vmanage_server_connection(self) -> bool:
        try:
            head(self.base_url, timeout=15, verify=False)
        except ConnectionError:
            return False
        else:
            return True

    @property
    def session_type(self) -> SessionType:
        return self._session_type

    @property
    def platform_version(self) -> Version:
        return self._platform_version

    @platform_version.setter
    def platform_version(self, version: Version):
        self._platform_version = version
        self._api_version = Version(f"{version.major}.{version.minor}")

    @property
    def api_version(self) -> Version:
        return self._api_version

    def __str__(self) -> str:
        return f"{self.username}@{self.base_url}"

    def __repr__(self):
        return (
            f"{self.__class__.__name__}('{self.url}', '{self.username}', '{self.password}', port={self.port}, "
            f"subdomain='{self.subdomain}')"
        )

    def __eq__(self, other):
        if isinstance(other, vManageSession):
            comparison_list = [
                self.url == other.url,
                self.username == other.username,
                self.password == other.password,
                self.port == other.port,
                str(self.subdomain) == str(other.subdomain),
            ]
            return True if all(comparison_list) else False
        return False<|MERGE_RESOLUTION|>--- conflicted
+++ resolved
@@ -24,18 +24,13 @@
 )
 from vmngclient.primitives.client import AboutInfo, ServerInfo
 from vmngclient.primitives.primitive_container import APIPrimitiveContainter
-<<<<<<< HEAD
 from vmngclient.response import ErrorInfo, response_history_debug, vManageResponse
-=======
-from vmngclient.response import response_history_debug, vManageResponse
 from vmngclient.utils.session_type import SessionType
->>>>>>> e88de71a
 from vmngclient.vmanage_auth import vManageAuth
 
 JSON = Union[Dict[str, "JSON"], List["JSON"], str, int, float, bool, None]
 
 
-<<<<<<< HEAD
 class vManageBadRequestError(vManageClientError):
     """Indicates that vManage returned HTTP status code 400.
 
@@ -50,20 +45,6 @@
         super().__init__(error_info)
 
 
-class SessionType(Enum):
-    PROVIDER = auto()
-    TENANT = auto()
-    PROVIDER_AS_TENANT = auto()
-    NOT_DEFINED = auto()
-
-
-ProviderView = SessionType.PROVIDER
-TenantView = SessionType.TENANT
-ProviderAsTenantView = SessionType.PROVIDER_AS_TENANT
-
-
-=======
->>>>>>> e88de71a
 class UserMode(Enum):
     PROVIDER = "provider"
     TENANT = "tenant"
@@ -346,7 +327,7 @@
         Returns:
             Tenant UUID.
         """
-        tenants = self.primitives.multitenant_apis_provider_api.get_all_tenants()
+        tenants = self.primitives.tenant_management.get_all_tenants()
         tenant = tenants.filter(sub_domain=self.subdomain).single_or_default()
 
         if not tenant:
