# vManage-client
[![Python3.8](https://img.shields.io/static/v1?label=Python&logo=Python&color=3776AB&message=3.8)](https://www.python.org/)

<<<<<<< HEAD
vManage client is a package for creating simple and parallel automatic requests via official vManageAPI. It is intended to serve as a multiple session handler (provider, provider as a tenant, tenant). The library is not dependent on environment which is being ran, you just need a connection to any vManage.
=======
vManage client is a package for creating simple and parallel automatic requests via official vManageAPI. It is intended to serve as a multiple session handler (provider, provider as a tenant, tenant). The library is not dependent on environment which is being run, you just need a connection to any vManage.
>>>>>>> 61fd393b

## Installation
```console
pip install vmngclient
```

## Hello world example

<details>
    <summary>Python (click to expand)</summary>

```Python
from vmngclient.session import create_vManageSession


base_url = "sandbox-sdwan-2.cisco.com/"
username = "devnetuser"
password = "RG!_Yw919_83"
session = create_vManageSession(url=base_url, username=username, password=password)


>>> "Logged as devnetuser. The session type is SessionType.TENANT"
>>> {'title': 'Cisco vManage', 'version': '20.4.2.1', 'applicationVersion': '20.4R-vbamboo-16-Dec-2021 19:07:17 PST', 'applicationServer': 'vmanage', 'copyright': 'Copyright (c) 2022, Cisco. All rights reserved.', 'time': '2022-12-01 13:45:44', 'timeZone': 'UTC', 'logo': '/dataservice/client/logo.png'}
```
</details>


## User creation example

<details>
    <summary>Python (click to expand)</summary>

```Python
from vmngclient.api.administration import UserAlreadyExistsError, UserApi
from vmngclient.dataclasses import User
from vmngclient.session import Session

<<<<<<< HEAD
ip_address = "x"
port = x
username = "x"
password = "x"

provider_session = Session(ip_address, port, username, password)
=======
>>>>>>> 61fd393b
user_api = UserApi(provider_session)

test_user = User(
    group=["basic"],
    description="Demo User",
    username="demouser",
    password="password",
    locale="en_US",
    resource_group="global"
)

<<<<<<< HEAD
print(test_user)

try:
    user_api.create_user(test_user)
except UserAlreadyExistsError as error:
    print(f"User {username} already exists. Trying to recreate.")
    user_api.delete_user(test_user.username)
    user_api.create_user(test_user)

print(user_api.get_all_users())


>>> "Logged as devnetuser. The session type is SessionType.TENANT"
>>> {'title': 'Cisco vManage', 'version': '20.4.2.1', 'applicationVersion': '20.4R-vbamboo-16-Dec-2021 19:07:17 PST', 'applicationServer': 'vmanage', 'copyright': 'Copyright (c) 2022, Cisco. All rights reserved.', 'time': '2022-12-01 13:45:44', 'timeZone': 'UTC', 'logo': '/dataservice/client/logo.png'}
```
</details>

=======
try:
    user_api.create_user(test_user)
except UserAlreadyExistsError as error:
    print(f"User {username} already exists.")

print(user_api.get_all_users())
```
</details>


>>>>>>> 61fd393b
## Contributing, reporting issues, seeking support
Please contact authors direcly or via Issues Github page.

## **Enviroment setup**
<<<<<<< HEAD
1. Use python 3.8
2. Download repository
3. Install poetry v1.1.13

=======
1. Download Python3.8 or higher.
2. Download repository
    ```
    git clone https://github.com/CiscoDevNet/vManage-client.git
    ```
3. Install poetry v1.1.13
>>>>>>> 61fd393b
    ```
    pip install poetry==1.1.13
    ```
4. Install dependecies 
    ```
    poetry install
    ```
5. Activate `pre-commit`
    ```
    pre-commit install
    ```

## **Add new feature**
To add new feature create new branch and implement it. Before making a pull request make sure that `pre-commit` passes.
- **Building package for tests**\
    To make a `.whl` file run
    ```
    poetry build
    ```
    Then in `/vManage-client/dist/` directory there is a `.whl` file named `vmngclient-<version>-py3-none-any.whl`, which can be installed by running
    ```
    pip install vmngclient-<version>-py3-none-any.whl
    ```<|MERGE_RESOLUTION|>--- conflicted
+++ resolved
@@ -1,11 +1,7 @@
 # vManage-client
 [![Python3.8](https://img.shields.io/static/v1?label=Python&logo=Python&color=3776AB&message=3.8)](https://www.python.org/)
 
-<<<<<<< HEAD
-vManage client is a package for creating simple and parallel automatic requests via official vManageAPI. It is intended to serve as a multiple session handler (provider, provider as a tenant, tenant). The library is not dependent on environment which is being ran, you just need a connection to any vManage.
-=======
 vManage client is a package for creating simple and parallel automatic requests via official vManageAPI. It is intended to serve as a multiple session handler (provider, provider as a tenant, tenant). The library is not dependent on environment which is being run, you just need a connection to any vManage.
->>>>>>> 61fd393b
 
 ## Installation
 ```console
@@ -43,15 +39,6 @@
 from vmngclient.dataclasses import User
 from vmngclient.session import Session
 
-<<<<<<< HEAD
-ip_address = "x"
-port = x
-username = "x"
-password = "x"
-
-provider_session = Session(ip_address, port, username, password)
-=======
->>>>>>> 61fd393b
 user_api = UserApi(provider_session)
 
 test_user = User(
@@ -63,25 +50,6 @@
     resource_group="global"
 )
 
-<<<<<<< HEAD
-print(test_user)
-
-try:
-    user_api.create_user(test_user)
-except UserAlreadyExistsError as error:
-    print(f"User {username} already exists. Trying to recreate.")
-    user_api.delete_user(test_user.username)
-    user_api.create_user(test_user)
-
-print(user_api.get_all_users())
-
-
->>> "Logged as devnetuser. The session type is SessionType.TENANT"
->>> {'title': 'Cisco vManage', 'version': '20.4.2.1', 'applicationVersion': '20.4R-vbamboo-16-Dec-2021 19:07:17 PST', 'applicationServer': 'vmanage', 'copyright': 'Copyright (c) 2022, Cisco. All rights reserved.', 'time': '2022-12-01 13:45:44', 'timeZone': 'UTC', 'logo': '/dataservice/client/logo.png'}
-```
-</details>
-
-=======
 try:
     user_api.create_user(test_user)
 except UserAlreadyExistsError as error:
@@ -92,24 +60,16 @@
 </details>
 
 
->>>>>>> 61fd393b
 ## Contributing, reporting issues, seeking support
 Please contact authors direcly or via Issues Github page.
 
 ## **Enviroment setup**
-<<<<<<< HEAD
-1. Use python 3.8
-2. Download repository
-3. Install poetry v1.1.13
-
-=======
 1. Download Python3.8 or higher.
 2. Download repository
     ```
     git clone https://github.com/CiscoDevNet/vManage-client.git
     ```
 3. Install poetry v1.1.13
->>>>>>> 61fd393b
     ```
     pip install poetry==1.1.13
     ```
