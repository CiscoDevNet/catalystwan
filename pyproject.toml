--- conflicted
+++ resolved
@@ -1,10 +1,6 @@
 [tool.poetry]
 name = "vmngclient"
-<<<<<<< HEAD
-version = "0.17.1.post1"
-=======
 version = "0.17.2"
->>>>>>> 3d4a075d
 description = "vManage SDK for Python"
 authors = ["kagorski <kagorski@cisco.com>"]
 readme = "README.md"
