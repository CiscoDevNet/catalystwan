--- conflicted
+++ resolved
@@ -1,10 +1,6 @@
 [tool.poetry]
 name = "catalystwan"
-<<<<<<< HEAD
-version = "0.31.0dev3"
-=======
 version = "0.30.2"
->>>>>>> 23b2d71e
 description = "Cisco Catalyst WAN SDK for Python"
 authors = ["kagorski <kagorski@cisco.com>"]
 readme = "README.md"
